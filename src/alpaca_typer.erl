%%% -*- mode: erlang;erlang-indent-level: 4;indent-tabs-mode: nil -*-
%%% ex: ft=erlang ts=4 sw=4 et
%%%
%%% Copyright 2016 Jeremy Pierre
%%%
%%% Licensed under the Apache License, Version 2.0 (the "License");
%%% you may not use this file except in compliance with the License.
%%% You may obtain a copy of the License at
%%%
%%%     http://www.apache.org/licenses/LICENSE-2.0
%%%
%%% Unless required by applicable law or agreed to in writing, software
%%% distributed under the License is distributed on an "AS IS" BASIS,
%%% WITHOUT WARRANTIES OR CONDITIONS OF ANY KIND, either express or implied.
%%% See the License for the specific language governing permissions and
%%% limitations under the License.

%%% #alpaca_typer.erl
%%%
%%% This is based off of the sound and eager type inferencer in
%%% http://okmij.org/ftp/ML/generalization.html with some influence
%%% from https://github.com/tomprimozic/type-systems/blob/master/algorithm_w
%%% where the arrow type and instantiation are concerned.
%%%
%%% I still often use proplists in this module, mostly because dialyzer doesn't
%%% yet type maps correctly (Erlang 18.1).

-module(alpaca_typer).

-dialyzer({nowarn_function, dump_env/1}).
-dialyzer({nowarn_function, dump_term/1}).

-include("alpaca_ast.hrl").
-include("builtin_types.hrl").

%%% API
-export([type_modules/1]).

-export_type([t_cell/0]).

%%% Internal
-export([cell/1]).

-ifdef(TEST).
-include_lib("eunit/include/eunit.hrl").
-endif.


%%% ##Data Structures
%%%
%%% ###Reference Cells
%%%
%%% Reference cells make unification much simpler (linking is a mutation)
%%% but we also need a simple way to make complete copies of cells so that
%%% each expression being typed can refer to its own copies of items from
%%% the environment and not _globally_ unify another function's types with
%%% its own, preventing others from doing the same (see Types And Programming
%%% Languages (Pierce), chapter 22).

%%% A t_cell is just a reference cell for a type.
-type t_cell() :: pid().

%%% A cell can be sent the message `'stop'` to let the reference cell halt
%%% and be deallocated.
cell(TypVal) ->
    receive
        {get, Pid} ->
            Pid ! TypVal,
            cell(TypVal);
        {set, NewVal} ->
            cell(NewVal);
        stop ->
            ok
    end.

-spec new_cell(typ()) -> pid().
new_cell(Typ) ->
    Pid = spawn_link(?MODULE, cell, [Typ]),
    Pid.

-spec get_cell(t_cell()|typ()) -> typ().
get_cell(Cell) when is_pid(Cell) ->
    Cell ! {get, self()},
    receive
        Val -> Val
    end;
get_cell(NotACell) ->
    NotACell.

set_cell(Cell, Val) ->
    Cell ! {set, Val},
    ok.

%%% The `map` is a map of `unbound type variable name` to a `t_cell()`.
%%% It's used to ensure that each reference or link to a single type
%%% variable actually points to a single canonical reference cell for that
%%% variable.  Failing to do so causes problems with unification since
%%% unifying one variable with another type should impact all occurrences
%%% of that variable.
-spec copy_cell(t_cell(), map()) -> {t_cell(), map()}.
copy_cell(Cell, RefMap) ->
    case get_cell(Cell) of
        {link, C} when is_pid(C) ->
            {NC, NewMap} = copy_cell(C, RefMap),
            {new_cell({link, NC}), NewMap};
        {t_arrow, Args, Ret} ->
            %% there's some commonality below with copy_type_list/2
            %% that can probably be exploited in future:
            Folder = fun(A, {L, RM}) ->
                             {V, NM} = copy_cell(A, RM),
                             {[V|L], NM}
                     end,
            {NewArgs, Map2} = lists:foldl(Folder, {[], RefMap}, Args),
            {NewRet, Map3} = copy_cell(Ret, Map2),
            {new_cell({t_arrow, lists:reverse(NewArgs), NewRet}), Map3};
        {unbound, Name, _Lvl} = V ->
            case maps:get(Name, RefMap, undefined) of
                undefined ->
                    NC = new_cell(V),
                    {NC, maps:put(Name, NC, RefMap)};
                Existing ->
                    {Existing, RefMap}
            end;
        {t_tuple, Members} ->
            F = fun(M, {RM, Memo}) ->
                        {M2, RM2} = copy_cell(M, RM),
                        {RM2, [M2|Memo]}
                end,
            {RefMap2, Members2} = lists:foldl(F, {RefMap, []}, Members),
            {new_cell({t_tuple, lists:reverse(Members2)}), RefMap2};
        {t_list, C} ->
            {C2, Map2} = copy_cell(C, RefMap),
            {new_cell({t_list, C2}), Map2};
        {t_map, K, V} ->
            {K2, Map2} = copy_cell(K, RefMap),
            {V2, Map3} = copy_cell(V, Map2),
            {new_cell({t_map, K2, V2}), Map3};
        #t_record{members=Members, row_var=RV} ->
            F = fun(#t_record_member{type=T}=M, {Ms, Map}) ->
                        {T2, Map2} = copy_cell(T, Map),
                        {[M#t_record_member{type=T2}|Ms], Map2}
                end,
            {RevMembers, Map2} = lists:foldl(F, {[], RefMap}, Members),
            {RV2, Map3} = copy_cell(RV, Map2),
            {new_cell(#t_record{members=lists:reverse(RevMembers), row_var=RV2}), Map3};
        #adt{vars=TypeVars, members=Members}=ADT ->
            %% copy the type variables:
            Folder = fun({TN, C}, {L, RM}) ->
                             {C2, NM} = copy_cell(C, RM),
                             {[{TN, C2}|L], NM}
                     end,
            {NewTypeVars, Map2} = lists:foldl(Folder, {[], RefMap}, TypeVars),

            %% and then copy the members:
            F2 = fun(M, {L, RM}) ->
                         {M2, NM} = copy_cell(M, RM),
                         {[M2|L], NM}
                 end,

            {NewMembers, Map3} = lists:foldl(F2, {[], Map2}, Members),

            {new_cell(ADT#adt{vars=lists:reverse(NewTypeVars),
                              members=lists:reverse(NewMembers)}), Map3};
        {t_adt_cons, _}=Constructor ->
            {Constructor, RefMap};
        P when is_pid(P) ->
            copy_cell(P, RefMap);
        V ->
            {new_cell(V), RefMap}
    end.

%%% ###Environments
%%%
%%% Environments track the following:
%%%
%%% 1. A counter for naming new type variables
%%% 2. The modules entered so far while checking the types of functions called
%%%    in other modules that have not yet been typed.  This is used in a crude
%%%    form of detecting mutual recursion between/across modules.
%%% 3. The current module being checked.
%%% 4. The types available to the current module, eventually including
%%%    imported types.  This is used to find union types.
%%% 5. A proplist from type constructor name to the constructor AST node.
%%% 6. A proplist from type name to its instantiated ADT record.
%%% 7. A proplist of {expression name, expression type} for the types
%%%    of values and functions so far inferred/checked.
%%% 8. The set of modules included in type checking.
%%%
%%% I'm including the modules in the typing environment so that when a call
%%% crosses a module boundary into a module not yet checked, we can add the
%%% bindings the other function expects.  An example:
%%%
%%% Function `A.f` (f in module A) calls function `B.g` (g in module B).  `B.g`
%%% calls an unexported function `B.h`.  If the module B has not been checked
%%% before we check `A.f`, we have to check `B.g` in order to determine `A.f`'s
%%% type.  In order to check `B.g`, `B.h` must be in the enviroment to also be
%%% checked.
%%%

-record(env, {
          next_var=0           :: integer(),
          entered_modules=[]   :: list(atom()),
          current_module=none  :: none | alpaca_module(),
          current_types=[]     :: list(alpaca_type()),
          type_constructors=[] :: list({string(), alpaca_constructor()}),
          type_bindings=[]     :: list({string(), t_adt()}),
          bindings=[]          :: list({term(), typ()|t_cell()}),
          modules=[]           :: list(alpaca_module())
         }).

-type env() :: #env{}.

new_env(Mods) ->
    #env{bindings=[celled_binding(Typ)||Typ <- ?all_bifs],
         modules=Mods}.

%%% We need to build a proplist of type constructor name to the actual type
%%% constructor's AST node and associated type.
-spec constructors(list(alpaca_type())) -> list({string(), alpaca_constructor()}).
constructors(Types) ->
    MemberFolder =
        fun(#alpaca_constructor{name={type_constructor, _, N}}=C, {Type, Acc}) ->
                WithType = C#alpaca_constructor{type=Type},
                {Type, [{N, WithType}|Acc]};
           (_, Acc) ->
                Acc
        end,
    TypesFolder = fun(#alpaca_type{members=Ms}=Typ, Acc) ->
                          {_, Cs} = lists:foldl(MemberFolder, {Typ, []}, Ms),
                          [Cs|Acc]
                  end,
    lists:flatten(lists:foldl(TypesFolder, [], Types)).

%% Given a presumed newly-typed module, replace its untyped occurence within
%% the supplied environment.  If the module does *not* exist in the environment,
%% it will be added.
replace_env_module(#env{modules=Ms}=E, #alpaca_module{name=N}=M) ->
    E#env{modules = [M | [X || #alpaca_module{name=XN}=X <- Ms, XN /= N]]}.

celled_binding({Name, {t_arrow, Args, Ret}}) ->
    {Name, {t_arrow, [new_cell(A) || A <- Args], new_cell(Ret)}}.

update_binding(Name, Typ, #env{bindings=Bs} = Env) ->
    Env#env{bindings=[{Name, Typ}|[{N, T} || {N, T} <- Bs, N =/= Name]]}.

update_counter(VarNum, Env) ->
    Env#env{next_var=VarNum}.

%% Used by deep_copy_type for a set of function arguments or
%% list elements.
copy_type_list(TL, RefMap) ->
    Folder = fun(A, {L, RM}) ->
                     {V, NM} = copy_type(A, RM),
                     {[V|L], NM}
             end,
    {NewList, Map2} = lists:foldl(Folder, {[], RefMap}, TL),
    {lists:reverse(NewList), Map2}.

%%% As referenced in several places, this is, after a fashion, following
%%% Pierce's advice in chapter 22 of Types and Programming Languages.
%%% We make a deep copy of the chain of reference cells so that we can
%%% unify a polymorphic function with some other types from a function
%%% application without _permanently_ unifying the types for everyone else
%%% and thus possibly blocking a legitimate use of said polymorphic function
%%% in another location.
deep_copy_type({t_arrow, A, B}, RefMap) ->
    {NewArgs, Map2} = copy_type_list(A, RefMap),
    {NewRet, Map3} = copy_type(B, Map2),
    {{t_arrow, NewArgs, NewRet}, Map3};
deep_copy_type({t_tuple, Members}, RefMap) ->
    {Members2, Map2} = copy_type_list(Members, RefMap),
    {{t_tuple, Members2}, Map2};
deep_copy_type({t_list, A}, RefMap) ->
    {NewList, Map} = copy_type_list(A, RefMap),
    {{t_list, NewList}, Map};
deep_copy_type({t_map, K, V}, RefMap) ->
    {NewK, Map2} = copy_type(K, RefMap),
    {NewV, Map3} = copy_type(V, Map2),
    {{t_map, NewK, NewV}, Map3};

deep_copy_type({t_receiver, A, B}, RefMap) ->
    %% Here we're copying the body of the receiver first and then the
    %% receiver type itself, explicitly with a method that pulls existing 
    %% reference cells for named type variables from the map returned by 
    %% the body's deep copy operation.  This ensures that when the same 
    %% type variable occurs in body the body and receive types we use the
    %% same reference cell.
    {B2, M2} = deep_copy_type(B, RefMap),
    {A2, M3} = copy_type(A, M2),
    {{t_receiver, A2, B2}, M3};

deep_copy_type(T, M) ->
    {T, M}.

copy_type(P, RefMap) when is_pid(P) ->
    copy_cell(P, RefMap);
copy_type({t_arrow, _, _}=A, M) ->
    deep_copy_type(A, M);
copy_type({unbound, _, _}=U, M) ->
    copy_type(new_cell(U), M);
copy_type(T, M) ->
    {new_cell(T), M}.

%%% ## Type Inferencer

occurs(Label, Level, P) when is_pid(P) ->
    occurs(Label, Level, get_cell(P));
occurs(Label, _Level, {unbound, Label, _}) ->
    {error_circular, Label};
occurs(Label, Level, {link, Ty}) ->
    occurs(Label, Level, Ty);
occurs(_Label, Level, {unbound, N, Lvl}) ->
    {unbound, N, min(Level, Lvl)};
occurs(Label, Level, {t_arrow, Params, RetTyp}) ->
    {t_arrow,
     lists:map(fun(T) -> occurs(Label, Level, T) end, Params),
     occurs(Label, Level, RetTyp)};
occurs(_L, _Lvl, T) ->
    T.

unwrap_cell(C) when is_pid(C) ->
    unwrap_cell(get_cell(C));
unwrap_cell(Typ) ->
    Typ.

%% Get the name of the current module out of the environment.  Useful for
%% error generation.
module_name(#env{current_module=#alpaca_module{name=N}}) ->
    N;
module_name(_) ->
    undefined.

-type unification_error() ::
        {error, {cannot_unify, atom(), integer(), typ(), typ()}}.
%% I make unification error tuples everywhere, just standardizing their
%% construction here:
-spec unify_error(Env::env(), Line::integer(), typ(), typ()) ->
                         unification_error().
unify_error(Env, Line, Typ1, Typ2) ->
    {error, {cannot_unify, module_name(Env), Line, unwrap(Typ1), unwrap(Typ2)}}.

%%% Unify now requires the environment not in order to make changes to it but
%%% so that it can look up potential type unions when faced with unification
%%% errors.
%%% 
%%% For the purposes of record unification, T1 is considered to be the lower 
%%% bound for unification.  Example:
%%% 
%%% a: {x: int, y: int}  -- a row variable `A` is implied.
%%% f: {x: int|F} -> (int, {x: int|F})
%%% 
%%% Calling f(a) given the above poses no problem.  The two `x` members unify
%%% and the `F` in f's type unifies with `y: int|A`.  But:
%%% 
%%% b: {x: int}  - a row variable `B` is implied.
%%% f: {x: int, y: int|F} -> (int, {x: int, y: int|F})
%%% 
%%% Here `f` is more specific than `b` and _requires_ a `y: int` member.  Its 
%%% type must serve as a lower bound for unification, we don't want `f(b)` to 
%%% succeed if the implied row variable `B` does not contain a `y: int`.
%%% 
%%% Some of the packing into and unpacking from row variables is likely to get
%%% a little hairy in the first implementation here.
-spec unify(typ(), typ(), env(), integer()) -> ok | {error, term()}.
unify(T1, T2, Env, Line) ->
    case {unwrap_cell(T1), unwrap_cell(T2)} of
        {T, T} ->
            ok;
        %% only one instance of a type variable is permitted:
        {{unbound, N, _}, {unbound, N, _}}  -> unify_error(Env, Line, T1, T2);
        {{link, Ty}, _} ->
            unify(Ty, T2, Env, Line);
        {_, {link, Ty}} ->
            unify(T1, Ty, Env, Line);
        {t_rec, _} ->
            set_cell(T1, {link, T2}),
            ok;
        {_, t_rec} ->
            set_cell(T2, {link, T1}),
            ok;
        %% Definitely room for cleanup in the next two cases:
        {{unbound, N, Lvl}, Ty} ->
            case occurs(N, Lvl, Ty) of
                {unbound, _, _} = T ->
                    set_cell(T2, T),
                    set_cell(T1, {link, T2});
                {error, _} = E ->
                    E;
                _Other ->
                    set_cell(T1, {link, T2})
            end,
            ok;
        {Ty, {unbound, N, Lvl}} ->
            case occurs(N, Lvl, Ty) of
                {unbound, _, _} = T ->
                    set_cell(T1, T),            % level adjustment
                    set_cell(T2, {link, T1});
                {error, _} = E ->
                    E;
                _Other ->
                    set_cell(T2, {link, T1})
            end,
            set_cell(T2, {link, T1}),
            ok;
%%% This section creeps me right out at the moment.  This is where some
%%% other operator that moves the receiver to the outside should be.
%%% Smells like a functor or monad to me.
        {{t_arrow, _, A2}, {t_arrow, _, B2}} ->
            ArrowArgCells = fun(C) when is_pid(C) ->
                                    {t_arrow, Xs, _}=get_cell(C),
                                    Xs;
                               ({t_arrow, Xs, _}) -> Xs
                            end,
            case unify_list(ArrowArgCells(T1), ArrowArgCells(T2), Env, Line) of
                {error, _} = E  -> E;
                _ ->
                    %% Unwrap cells and links down to the first non-cell level.
                    %% Super gross.
                    F = fun(C) when is_pid(C) ->
                                case get_cell(C) of
                                    {t_receiver, _, _}=R ->
                                        R;
                                    {link, CC} when is_pid(CC) ->
                                        case get_cell(CC) of
                                            {t_receiver, _, _}=R2 -> R2;
                                            _ -> none
                                        end;
                                    {link, {t_receiver, _, _}=R2} -> R2;
                                    _ -> none
                                end;
                           ({link, CC}) when is_pid(CC) ->
                                case get_cell(CC) of
                                    {t_receiver, _, _}=R2 -> R2;
                                    _ -> none
                                end;
                           ({t_receiver, _, _}=X) -> X;
                           (_) -> none
                        end,
                    AArgs = case T1 of
                                _ when is_pid(T1) ->
                                    {t_arrow, Xs, _}=get_cell(T1),
                                    Xs;
                                _ ->
                                    {t_arrow, Xs, _}=T1,
                                    Xs
                            end,

                    StripCell = fun(C) when is_pid(C) -> get_cell(C);
                                   ({link, C}) when is_pid(C) -> get_cell(C);
                                   ({link, X}) -> X;
                                   (X) -> X
                                end,
                    NoCellArgs = lists:map(StripCell, lists:map(StripCell, AArgs)),
                    RR = [Receiver||{t_receiver, _, _}=Receiver
                                        <- lists:map(F, NoCellArgs)],
                    %% Any argument to a function application that is a receiver
                    %% makes the entire expression a receiver.
                    case RR of
                        [] ->
                            unify(A2, B2, Env, Line);
                        %% The received types for each receiver must unify in
                        %% order for the process to be typed correctly.
                        [{t_receiver, H, _}|Tail] ->
                            Unify = fun(_, {error, _}=Err) -> Err;
                                       ({t_receiver, T, _}, Acc) ->
                                            case unify(T, Acc, Env, Line) of
                                                {error, _}=Err -> Err;
                                                ok -> T
                                            end;
                                       (_Other, Acc) ->
                                            Acc
                                    end,
                            case lists:foldl(Unify, H, Tail) of
                                {error, _}=Err -> Err;
                                _ ->
                                    case unify(A2, B2, Env, Line) of
                                        {error, _}=Err -> Err;
                                        ok ->
                                            %% Re-wrapping with fresh cells
                                            %% because I was running into
                                            %% cycles. This entire block of
                                            %% arrow unification needs to be
                                            %% rewritten.
                                            Receiver = {t_receiver,
                                                        new_cell(unwrap(H)),
                                                        new_cell(unwrap(A2))},
                                            set_cell(A2, Receiver),
                                            set_cell(B2, {link, A2}),
                                            ok
                                    end
                            end
                    end
            end;
        {{t_tuple, A}, {t_tuple, B}} when length(A) =:= length(B) ->
            case unify_list(A, B, Env, Line) of
                {error, _} = Err -> Err;
                _                -> ok
            end;
        {{t_list, _}, t_nil} ->
            set_cell(T2, {link, T1}),
            ok;
        {t_nil, {t_list, _}} ->
            set_cell(T1, {link, T2}),
            ok;
        {{t_list, A}, {t_list, B}} ->
            unify(A, B, Env, Line);
        {{t_map, A1, B1}, {t_map, A2, B2}} ->
            case unify(A1, A2, Env, Line) of
                {error, _}=Err -> Err;
                ok ->
                    case unify(B1, B2, Env, Line) of
                        {error, _}=Err -> Err;
                        ok -> ok
                    end
            end;

        {#t_record{}=LowerBound, #t_record{}=Target} ->
            unify_records(LowerBound, Target, Env, Line);

        {#adt{}=A, B} -> unify_adt(T1, T2, A, B, Env, Line);
        {A, #adt{}=B} -> unify_adt(T2, T1, B, A, Env, Line);

        {{t_pid, _}, {t_pid, _}} ->
            {t_pid, AC} = get_cell(T1),
            {t_pid, BC} = get_cell(T2),
            case unify(AC, BC, Env, Line) of
                {error, _}=Err -> Err;
                ok ->
                    set_cell(T1, new_cell({t_pid, AC})),
                    set_cell(T2, {link, T1}),
                    ok
            end;

%%% Receivers unify with each other or in the case of a receiver and
%%% something else, the receiver unifies its result type with the other
%%% expression and both become receivers.
        {{t_receiver, _, _}, {t_receiver, _, _}} ->
            RecvRes = fun(C) when is_pid(C) ->
                              {t_receiver, _, X} = get_cell(C),
                              X;
                         ({t_receiver, _, X}) ->
                              X
                      end,
            RecvR = fun(C) when is_pid(C) ->
                            {t_receiver, X, _} = get_cell(C),
                            X;
                       ({t_receiver, X, _}) ->
                            X
                    end,
            case unify(RecvR(T1), RecvR(T2), Env, Line) of
                {error, _}=Err -> Err;
                ok -> case unify(RecvRes(T1), RecvRes(T2), Env, Line) of
                          {error, _}=Err -> Err;
                          ok ->
                              set_cell(T2, {link, T1}),
                              ok
                      end
            end;
        {{t_receiver, Recv, ResA}, {t_arrow, Args, ResB}} ->
            case unify(ResA, ResB, Env, Line) of
                {error, _}=Err -> Err;
                ok ->
                    NewTyp = {t_receiver, Recv, {t_arrow, Args, ResA}},
                    set_cell(T1, NewTyp),
                    set_cell(T2, {link, T1}),
                    ok
            end;
        {{t_arrow, _, _}, {t_receiver, _, _}} ->
            unify(T2, T1, Env, Line);
        {{t_receiver, _Recv, ResA}, B} ->
            case unify(ResA, new_cell(B), Env, Line) of
                {error, _}=Err -> Err;
                ok ->
                    set_cell(T2, {link, T1}),
                    ok
            end;
        {_A, {t_receiver, _Recv, _ResB}} ->
            unify(T2, T1, Env, Line);
        {_T1, _T2} ->
            io:format("Find covering for ~w ~w~n", [T1, T2]),
            case find_covering_type(_T1, _T2, Env, Line) of
                {error, _}=Err ->
                    io:format("UNIFY FAIL:  ~w AND ~w~n",
                              [unwrap(T1), unwrap(T2)]),
                    io:format("LINE ~w~n", [Line]),
                    Err;
                {ok, _EnvOut, Union} ->
                    io:format("UNIFIED ~w AND ~w on ~w~n",
                              [unwrap(_T1), unwrap(_T2), unwrap(Union)]),
                    set_cell(T1, Union),
                    set_cell(T2, Union),
                    %% TODO:  output environment.
                    ok
            end
    end.

%%% Here we're checking for membership of one party in another or for an
%%% exact match.
-spec unify_adt(t_cell(), t_cell(), t_adt(), typ(), env(), Line::integer()) ->
                       ok |
                       {error, {cannot_unify, typ(), typ()}}.
unify_adt(C1, C2, #adt{name=N, vars=AVars}=A,
          #adt{name=N, vars=BVars}, Env, L) ->
    %% Don't unify the keys _and_ vars:
    case unify_list([V||{_, V} <- AVars], [V||{_, V} <- BVars], Env, L) of
        {error, _}=Err -> Err;
        _ ->
            set_cell(C1, A),
            set_cell(C2, {link, C1}),
            ok
    end;
unify_adt(C1, C2, #adt{vars=Vs, members=Ms}=A, AtomTyp, Env, L)
  when is_atom(AtomTyp) ->
    case [M||M <- Ms, unwrap(M) =:= AtomTyp] of
        [_] ->
            set_cell(C1, A),
            set_cell(C2, {link, C1}),
            ok;
        []  ->
            VFolder = fun(_, ok) -> ok;
                         ({_, V}, Res) ->
                            case lists:member(V, Ms) of
                              true -> unify(AtomTyp, V, Env, L);
                              false -> Res
                            end
                      end,
            lists:foldl(VFolder, unify_error(Env, L, A, AtomTyp), Vs)
    end;

%% If an ADTs members are empty, it's a reference to an ADT that should
%% be instantiated in the environment.  Replace it with the instantiated
%% version before proceeding.  Having separate cases for A and B is
%% bothering me.
unify_adt(C1, C2, #adt{name=NA, members=[]}, B, Env, L) ->
    case proplists:get_value(NA, Env#env.type_bindings) of
        undefined -> {error, {no_type_for_name, NA}};
        ADT       -> unify_adt(C1, C2, ADT, B, Env, L)
    end;

unify_adt(_C1, _C2,
          #adt{name=NA, vars=VarsA, members=MA}=A,
          #adt{name=NB, vars=VarsB, members=MB}=B, Env, L) ->
    MemberFilter = fun(N) -> fun(#adt{name=AN}) when N =:= AN -> true;
                                (_) -> false
                             end
                   end,

    %% as a result of instantiating types some members might be in reference
    %% cells.  We unpack them before searching for the right encompassing
    %% type so we don't miss anything:
    UnpackMembers = fun(Ms) -> [get_cell(M) || M <- Ms] end,

    case lists:filter(MemberFilter(NB), UnpackMembers(MA)) of
        [#adt{vars=ToCheck}] ->
            UnifyFun = fun(_, {error, _}=Err)    -> Err;
                          ({{_, X}, {_, Y}}, ok) -> unify(L, X, Y, Env)
                       end,
            lists:foldl(UnifyFun, ok, lists:zip(VarsB, ToCheck));
        _ ->
            case lists:filter(MemberFilter(NA), UnpackMembers(MB)) of
                [#adt{vars=ToCheck}] ->
                    UnifyFun = fun(_, {error, _}=Err)    -> Err;
                                  ({{_, X}, {_, Y}}, ok) -> unify(L, X, Y, Env)
                               end,
                    lists:foldl(UnifyFun, ok, lists:zip(VarsA, ToCheck));
                _ -> 
                    unify_error(Env, L, A, B)
            end
    end;

unify_adt(C1, C2, #adt{}=A, {t_tuple, _}=ToCheck, Env, L) ->
    unify_adt_and_poly(C1, C2, A, ToCheck, Env, L);
unify_adt(C1, C2, #adt{}=A, {t_list, _LType}=ToCheck, Env, L) ->
    unify_adt_and_poly(C1, C2, A, ToCheck, Env, L);
unify_adt(C1, C2, #adt{}=A, {t_map, _, _}=ToCheck, Env, L) ->
    unify_adt_and_poly(C1, C2, A, ToCheck, Env, L);
unify_adt(C1, C2, #adt{}=A, #t_record{}=ToCheck, Env, L) ->
    unify_adt_and_poly(C1, C2, A, ToCheck, Env, L);
unify_adt(_, _, A, B, Env, L) ->
    unify_error(Env, L, A, B).

unify_adt_and_poly(C1, C2, #adt{members=Ms}=A, ToCheck, Env, L) when is_pid(ToCheck) ->
    %% Try to find an ADT member that will unify with the passed in
    %% polymorphic type:
    F = fun(_, ok) -> ok;
           (T, Res) ->
                case unify(ToCheck, T, Env, L) of
                    ok ->
                        set_cell(C2, {link, C1}),
                        ok;
                    _ ->
                        Res
                end
        end,
    Seed = unify_error(Env, L, A, ToCheck),
    lists:foldl(F, Seed, Ms);
%% ToCheck needs to be in a reference cell for unification and we're not 
%% worried about losing the cell at this level since C1 and C2 are what
%% will actually be manipulated.
unify_adt_and_poly(C1, C2, #adt{members=Ms}=A, ToCheck, Env, L) ->
    unify_adt_and_poly(C1, C2, A, new_cell(ToCheck), Env, L).

%%% Given two different types, find a type in the set of currently available
%%% types that can unify them or fail.
-spec find_covering_type(
        T1::typ(),
        T2::typ(),
        env(),
        integer()) -> {ok, typ(), env()} |
                      {error,
                       {cannot_unify, atom(), integer(), typ(), typ()} |
                       {bad_variable, integer(), alpaca_type_var()}}.
find_covering_type(T1, T2, #env{current_types=Ts}=EnvIn, L) ->
    %% Convert all the available types to actual ADT types with
    %% which to attempt unions:
    TypeFolder = fun(_ ,{error, _}=Err) ->
                         Err;
                    (Typ, {ADTs, E}) ->
                         case inst_type(Typ, E) of
                             {error, _}=Err    -> Err;
                             {ok, E2, ADT, Ms} -> {[{ADT, Ms}|ADTs], E2}
                         end
                 end,

    %% We remove all of the types from the environment because we don't want
    %% to reinstantiate them again on unification failure when it's trying
    %% to unify the two types with the instantiated member types.
    %%
    %% For example, if `T1` is `t_int` and the first member of a type we're
    %% checking for valid union is anything _other_ that `t_int`, the call
    %% to `unify` in `try_types` will cause `unify` to call this method
    %% (`find_covering_type`) again, leading to instantiating all of the
    %% types all over again and eventually leading to a spawn limit error.
    %% By simply removing the types from the environment before proceeding,
    %% we avoid this cycle.
    case lists:foldl(TypeFolder, {[], EnvIn#env{current_types=[]}}, Ts) of
        {error, _}=Err -> Err;
        {ADTs, EnvOut} ->
            ReturnEnv = EnvOut#env{current_types=EnvIn#env.current_types},
            %% each type, filter to types that are T1 or T2, if the list
            %% contains both, it's a match.
            F = fun(_, {ok, _}=Res) ->
                        Res;
                   ({ADT, Ms}, Acc) ->
                        case try_types(T1, T2, Ms, EnvOut, L, {none, none}) of
                            {ok, ok} -> {ok, ReturnEnv, ADT};
                            _ -> Acc
                        end
                end,
            Default = unify_error(EnvIn, L, T1, T2),
            lists:foldl(F, Default, lists:reverse(ADTs))
    end.

%%% try_types/5 attempts to unify the two given types with each ADT available
%%% to the module until one is found that covers both types or we run out of
%%% available types, yielding `'no_match'`.
try_types(_, _, _, _, _, {ok, ok}=Memo) ->
    Memo;
try_types(T1, T2, [Candidate|Tail], Env, L, {none, none}) ->
    case unify(T1, Candidate, Env, L) of
        ok -> try_types(T1, T2, Tail, Env, L, {ok, none});
        _ -> case unify(T2, Candidate, Env, L) of
                 ok -> try_types(T1, T2, Tail, Env, L, {none, ok});
                 _ -> try_types(T1, T2, Tail, Env, L, {none, none})
             end
    end;
try_types(T1, T2, [Candidate|Tail], Env, L, {none, M2}=Memo) ->
    case unify(T1, Candidate, Env, L) of
        ok -> try_types(T1, T2, Tail, Env, L, {ok, M2});
        _  -> try_types(T1, T2, Tail, Env, L, Memo)
    end;
try_types(T1, T2, [Candidate|Tail], Env, L, {M1, none}=Memo) ->
    case unify(T2, Candidate, Env, L) of
        ok -> try_types(T1, T2, Tail, Env, L, {M1, ok});
        _  -> try_types(T1, T2, Tail, Env, L, Memo)
    end;
try_types(_, _, [], _, _, _) ->
    no_match.

unify_records(LowerBound, Target, Env, Line) ->
    %% unify each member of the lower bound with the others
    #t_record{members=LowerM, row_var=LowerRow} = flatten_record(LowerBound),
    #t_record{members=TargetM, row_var=TargetRow} = flatten_record(Target),

    %% we operate on the target's members so that if the unification
    %% with the lower bound's members succeeds, we have a list of exactly
    %% what needs to unify with the lower's row variable.
    KeyedTarget = lists:map(fun(#t_record_member{name=X}=TRM) -> {X, TRM} end, TargetM),
    RemainingTarget = unify_record_members(LowerM, KeyedTarget, Env, Line),

    %% unify the row variables
    case RemainingTarget of
        [] -> 
            unify(LowerRow, TargetRow, Env, Line);
        _ ->
            NewTarget = new_cell(#t_record{members=RemainingTarget, row_var=TargetRow}),
            unify(LowerRow, NewTarget, Env, Line)
    end.

unify_record_members([], TargetRem, Env, Line) ->
    lists:map(fun({_, X}) -> X end, TargetRem);
unify_record_members([LowerBound|Rem], TargetRem, Env, Line) ->
    #t_record_member{name=N, type=T} = LowerBound,
    case proplists:get_value(N, TargetRem) of
        undefined ->
            erlang:error({missing_record_field, Line, N});
        #t_record_member{type=T2} ->
            case unify(T, T2, Env, Line) of
                {error, _}=Err -> 
                    erlang:error(Err);
                ok -> 
                    NewTargetRem = proplists:delete(N, TargetRem),
                    unify_record_members(Rem, NewTargetRem, Env, Line)
            end
    end.

%% Record types are basically linked lists where the `row_var` portion
%% could be either an unbound type variable or another record type.  We
%% need to unpack these row variables to unify records predictably and
%% also upon completion of typing.  Problems could occur when unifying the
%% following:
%% 
%% #t_record{members={x, t_int}, row_var=#t_record{members={y, t_int}}, ...}
%% #t_record{members={y, t_int}, row_var=#t_record{members={x, t_int}}, ...}
%%
%% Because the members that need unifying (coming from either record to the
%% other) are effectively hidden in their respective row variables, 
%% unify_record_members won't see them directly.
flatten_record(#t_record{members=Ms, row_var=#t_record{}=Inner}) ->
    #t_record{members=InnerMs, row_var=InnerRow} = Inner,
    flatten_record(#t_record{members=Ms ++ InnerMs, row_var=InnerRow});
flatten_record(#t_record{row_var=P}=R) when is_pid(P) ->
    case get_cell(P) of
        #t_record{}=Inner -> flatten_record(R#t_record{row_var=Inner});
        {link, L}=Link    -> flatten_record(R#t_record{row_var=L});
        _                 -> R
    end;
flatten_record(#t_record{}=R) ->
    R.

%%% To search for a potential union, a type's variables all need to be
%%% instantiated and its members that are other types need to use the
%%% same variables wherever referenced.  The successful returned elements
%%% (not including `'ok'`) include:
%%%
%%% - the instantiated type as an `#adt{}` record, with real type variable
%%%   cells.
%%% - a list of all members that are _types_, so type variables, tuples, and
%%%   other types but _not_ ADT constructors.
%%%
%%% Any members that are polymorphic types (AKA "generics") must reference
%%% only the containing type's variables or an error will result.
%%%
%%% In the `VarFolder` function you'll see that I always use a level of `0`
%%% for type variables.  My thinking here is that since types are only
%%% defined at the top level, their variables are always created at the
%%% highest level.  I might be wrong here and need to include the typing
%%% level as passed to inst/3 as well.
-spec inst_type(alpaca_type(), EnvIn::env()) ->
                       {ok, env(), typ(), list(typ())} |
                       {error, {bad_variable, integer(), alpaca_type_var()}}.
inst_type(Typ, EnvIn) ->
    #alpaca_type{name={type_name, _, N}, vars=Vs, members=Ms} = Typ,
    VarFolder = fun({type_var, _, VN}, {Vars, E}) ->
                        {TVar, E2} = new_var(0, E),
                        {[{VN, TVar}|Vars], E2}
                end,
    {Vars, Env} = lists:foldl(VarFolder, {[], EnvIn}, Vs),
    ParentADT = #adt{name=N, vars=lists:reverse(Vars)},
    inst_type_members(ParentADT, Ms, Env, []).

inst_type_members(ParentADT, [], Env, FinishedMembers) ->
    {ok,
     Env,
     new_cell(ParentADT#adt{members=FinishedMembers}),
     lists:reverse(FinishedMembers)};
%% single atom types are passed unchanged (built-in types):
inst_type_members(ParentADT, [H|T], Env, Memo) when is_atom(H) ->
    inst_type_members(ParentADT, T, Env, [new_cell(H)|Memo]);
inst_type_members(ADT, [{alpaca_list, TExp}|Rem], Env, Memo) ->
    case inst_type_members(ADT, [TExp], Env, []) of
        {error, _}=Err -> Err;
        {ok, Env2, _, [InstMem]} ->
            inst_type_members(ADT, Rem, Env2,
                              [new_cell({t_list, InstMem})|Memo])
    end;
inst_type_members(ADT, [{alpaca_map, KExp, VExp}|Rem], Env, Memo) ->
    case inst_type_members(ADT, [KExp], Env, []) of
        {error, _}=Err -> Err;
        {ok, Env2, _, [InstK]} ->
            case inst_type_members(ADT, [VExp], Env2, []) of
                {error, _}=Err -> Err;
                {ok, Env3, _, [InstV]} ->
                    NewT = new_cell({t_map, InstK, InstV}),
                    inst_type_members(ADT, Rem, Env3, [NewT|Memo])
            end
    end;

inst_type_members(ADT, [#t_record{}=R|Rem], Env, Memo) ->
    #t_record{members=Ms, row_var=RV} = R,
    {RVC, Env2} = case RV of
                      undefined -> 
                          {V, E} = new_var(0, Env),
                          {new_cell(V), E};
                      {unbound, _, _}=V ->
                          {new_cell(V), Env};
                      _ ->
                          {RV, Env}
                  end,
    F = fun(#t_record_member{type=T}=M, {NewMems, E}) ->
                case inst_type_members(ADT, [T], Env, []) of
                    {error, _}=Err -> 
                        erlang:error(Err);
                    {ok, E2, _, [InstT]} -> 
                        {[M#t_record_member{type=InstT}|NewMems], E2}
                end
        end,
    {NewMems, Env3} = lists:foldl(F, {[], Env2}, Ms),
    NewT = new_cell(#t_record{members=lists:reverse(NewMems), row_var=RVC}),
    inst_type_members(ADT, Rem, Env3, [NewT|Memo]);

inst_type_members(ADT, [{alpaca_pid, TExp}|Rem], Env, Memo) ->
    case inst_type_members(ADT, [TExp], Env, []) of
        {error, _}=Err ->
            Err;
        {ok, Env2, _, [InstMem]} ->
            inst_type_members(ADT, Rem, Env2,
                              [new_cell({t_pid, InstMem})|Memo])
    end;

inst_type_members(#adt{vars=Vs}=ADT, [{type_var, L, N}|T], Env, Memo) ->
    Default = {error, {bad_variable, L, N}},
    case proplists:get_value(N, Vs, Default) of
        {error, _}=Err -> Err;
        Typ -> inst_type_members(ADT, T, Env, [Typ|Memo])
    end;
inst_type_members(ADT, [#alpaca_type_tuple{members=Ms}|T], Env, Memo) ->
    case inst_type_members(ADT, Ms, Env, []) of
        {error, _}=Err ->
            Err;
        {ok, Env2, _, InstMembers} ->
            inst_type_members(ADT, T, Env2,
                              [new_cell({t_tuple, InstMembers})|Memo])
    end;

inst_type_members(ADT,
                  [#alpaca_type{name={type_name, _, N}, vars=Vs, members=[]}|T],
                  Env,
                  Memo) ->
    case inst_type_members(ADT, Vs, Env, []) of
        {error, _}=Err -> Err;
        {ok, Env2, _, Members} ->
            Names = [VN || {type_var, _, VN} <- Vs],
            NewMember = #adt{name=N, vars=lists:zip(Names, Members)},
            inst_type_members(ADT, T, Env2, [NewMember|Memo])
    end;
inst_type_members(ADT, [#alpaca_constructor{name={_, _, N}}|T], Env, Memo) ->
    inst_type_members(ADT, T, Env, [{t_adt_cons, N}|Memo]);
%% Everything else gets discared.  Type constructors are not types in their
%% own right and thus not eligible for unification so we just discard them here:
inst_type_members(ADT, [_|T], Env, Memo) ->
    inst_type_members(ADT, T, Env, Memo).

%%% When the typer encounters the application of a type constructor, we can
%%% treat it somewhat like a typ arrow vs a normal function arrow (see
%%% `typ_apply/5`).  The difference is that the arity is always `1` and the
%%% result type may contain numerous type variables rather than the single
%%% type variable in a normal arrow.  Example:
%%%
%%%     type t 'x 'y = A 'x | B 'y
%%%
%%%     f z = A (z + 1)
%%%
%%% We need a way to unify the constructor application with a type constructor
%%% arrow that will yield something matching the following:
%%%
%%%     #adt{name="t", vars=[t_int, {unbound, _, _}]
%%%
%%% To do this, `inst_type_arrow` builds a type arrow that uses the same type
%%% variable cells in the argument as in the return type, which is of course
%%% an instantiated instance of the ADT.  If the "type arrow" unifies with
%%% the argument in the actual constructor application, the return of the type
%%% arrow will have the correct variables instantiated.
-spec inst_type_arrow(Env::env(), Name::alpaca_constructor_name()) ->
                             {ok, env(), {typ_arrow, typ(), t_adt()}} |
                             {error, {bad_constructor, integer(), string()}} |
                             {error, {unknown_type, string()}} |
                             {error, {bad_constructor_arg,term()}}.
inst_type_arrow(EnvIn, {type_constructor, Line, Name}) ->
    %% 20160603:  I have an awful lot of case ... of all over this
    %% codebase, trying a lineup of functions specific to this
    %% task here instead.  Sort of want Scala's `Try`.
    ADT_f = fun({error, _}=Err) ->
                    Err;
               (#alpaca_constructor{type=#alpaca_type{}=T}=C) ->
                    {C, inst_type(T, EnvIn)}
            end,
    Cons_f = fun({error, _}=Err) ->Err;
                ({C, {ok, Env, ADT, _}}) ->
                     #adt{vars=Vs} = get_cell(ADT),
                     #alpaca_constructor{arg=Arg} = C,
                     %% We need to include types from other modules even if 
                     %% they're not exported so that types we *have* imported
                     %% that depend on those we've not can still be instantiated
                     %% correctly:
                     ExtractTypes = fun(#alpaca_module{types=Ts}) -> Ts end,
                     OtherTs = lists:flatten(lists:map(ExtractTypes, Env#env.modules)),
                     Types = EnvIn#env.current_types ++ OtherTs,
                     Arrow = {type_arrow, inst_constructor_arg(Arg, Vs, Types), ADT},
                     {Env, Arrow}
             end,
    Default = {error, {bad_constructor, Line, Name}},
    C = proplists:get_value(Name, EnvIn#env.type_constructors, Default),
    try Cons_f(ADT_f(C))
    catch
        throw:{error, _}=Error -> Error
    end.

inst_constructor_arg(none, _, _) ->
    t_unit;
inst_constructor_arg(AtomType, _, _) when is_atom(AtomType) ->
    AtomType;
inst_constructor_arg({type_var, _, N}, Vs, _) ->
    proplists:get_value(N, Vs);
inst_constructor_arg(#t_record{members=Ms}=R, Vs, Types) ->
    F = fun(#t_record_member{type=T}=M) ->
                case inst_constructor_arg(T, Vs, Types) of
                    {error, _}=E -> erlang:error(E);
                    T2           -> M#t_record_member{type=T2}
                end
        end,
    new_cell(R#t_record{members=lists:map(F, Ms)});
inst_constructor_arg(#alpaca_constructor{name={type_constructor, _, N}},
                     _Vs, _Types) ->
    {t_adt_cons, N};
inst_constructor_arg(#alpaca_type_tuple{members=Ms}, Vs, Types) ->
    new_cell({t_tuple, [inst_constructor_arg(M, Vs, Types) || M <- Ms]});
inst_constructor_arg({alpaca_list, ElementType}, Vs, Types) ->
    new_cell({t_list, inst_constructor_arg(ElementType, Vs, Types)});
inst_constructor_arg({alpaca_map, KeyType, ValType}, Vs, Types) ->
    new_cell({t_map, inst_constructor_arg(KeyType, Vs, Types),
                     inst_constructor_arg(ValType, Vs, Types)});
inst_constructor_arg({alpaca_pid, MsgType}, Vs, Types) ->
    new_cell({t_pid, inst_constructor_arg(MsgType, Vs, Types)});
inst_constructor_arg(#alpaca_type{name={type_name, _, N}, vars=Vars, members=M1},
                     Vs, Types) ->
    #alpaca_type{vars = V2, members=M2} = find_type(N, Types),

    %% when a polymorphic ADT occurs in another type's definition it might
    %% have concrete types assigned rather than variables and thus we want
    %% to find the original/biggest list of vars for the type.  E.g.
    %% 
    %% type option 'a = Some 'a | None
    %% type either_int 'a = Left 'a | Right option int
    %% 
    VarsToUse = case length(V2) > length(Vars) of
                    true -> V2;
                    false -> Vars
                end,

    ADT_vars = [{VN, proplists:get_value(VN, Vs)} || {type_var, _, VN} <- VarsToUse],
    Vs2 = replace_vars(M1, V2, Vs),
    Members = lists:map(fun(M) -> inst_constructor_arg(M, Vs2, Types) end, M2),
    new_cell(#adt{name=N, vars=ADT_vars, members=Members});
inst_constructor_arg(Arg, _, _) ->
    throw({error, {bad_constructor_arg, Arg}}).

find_type(Name, []) -> throw({error, {unknown_type, Name}});
find_type(Name, [#alpaca_type{name={type_name, _, Name}}=T|_]) -> T;
find_type(Name, [_|Types]) -> find_type(Name, Types).

replace_vars([], _, _) -> [];
replace_vars([{type_var, _, N}|Ms], [{type_var, _, V}|Vs], PropagatedVs) ->
    [{V,proplists:get_value(N, PropagatedVs)}|replace_vars(Ms, Vs, PropagatedVs)];
replace_vars([M|Ms], [{type_var, _, V}|Vs], PropagatedVs) ->
    [{V,M}|replace_vars(Ms, Vs, PropagatedVs)].

%% Unify two parameter lists, e.g. from a function arrow.
unify_list(As, Bs, Env, L) ->
    unify_list(As, Bs, {[], []}, Env, L).

arity_error(Env, L) ->
    erlang:error({arity_error, module_name(Env), L}).

unify_list([], [], {MemoA, MemoB}, _, _) ->
    {lists:reverse(MemoA), lists:reverse(MemoB)};
unify_list([], _, _, Env, L) ->
    arity_error(Env, L);
unify_list(_, [], _, Env, L) ->
    arity_error(Env, L);
unify_list([A|TA], [B|TB], {MA, MB}, Env, L) ->
    case unify(A, B, Env, L) of
        {error, _} = E -> E;
        ok -> unify_list(TA, TB, {[A|MA], [B|MB]}, Env, L)
    end.


-spec inst(
        VarName :: atom()|string(),
        Lvl :: integer(),
        Env :: env()) -> {typ(), env(), map()} | {error, term()}.

inst(VarName, Lvl, #env{bindings=Bs} = Env) ->
    Default = {error, {bad_variable_name, VarName}},
    case proplists:get_value(VarName, Bs, Default) of
        {error, _} = E ->
            E;
        T ->
            inst(T, Lvl, Env, maps:new())
    end.

%% This is modeled after instantiate/2 github.com/tomprimozic's example
%% located in the URL given at the top of this file.  The purpose of
%% CachedMap is to reuse the same instantiated unbound type variable for
%% every occurrence of the _same_ quantified type variable in a list
%% of function parameters.
%%
%% The return is the instantiated type, the updated environment and the
%% updated cache map.
-spec inst(typ(), integer(), env(), CachedMap::map()) ->
                  {typ(), env(), map()} | {error, term()}.
inst({link, Typ}, Lvl, Env, CachedMap) ->
    inst(Typ, Lvl, Env, CachedMap);
inst({unbound, _, _}=Typ, _, Env, M) ->
    {Typ, Env, M};
inst({qvar, Name}, Lvl, Env, CachedMap) ->
    case maps:get(Name, CachedMap, undefined) of
        undefined ->
            {NewVar, NewEnv} = new_var(Lvl, Env),
            {NewVar, NewEnv, maps:put(Name, NewVar, CachedMap)};
        Typ ->
            Typ
    end;
inst({t_arrow, Params, ResTyp}, Lvl, Env, CachedMap) ->
    Folder = fun(Next, {L, E, Map, Memo}) ->
                     {T, Env2, M} = inst(Next, L, E, Map),
                     {Lvl, Env2, M, [T|Memo]}
             end,
    {_, NewEnv, M, PTs} = lists:foldr(Folder, {Lvl, Env, CachedMap, []}, Params),
    {RT, NewEnv2, M2} = inst(ResTyp, Lvl, NewEnv, M),
    {{t_arrow, PTs, RT}, NewEnv2, M2};
inst({t_receiver, Recv, Body}=R, Lvl, Env, CachedMap) ->
    {Body2, Env2, Map2} = inst(Body, Lvl, Env, CachedMap),
    {Recv2, Env3, Map3} = inst(Recv, Lvl, Env2, Map2),
    NewR = {t_receiver, Recv2, Body2},
    {NewR, Env3, Map3};

%% Everything else is assumed to be a constant:
inst(Typ, _Lvl, Env, Map) ->
    {Typ, Env, Map}.

-spec new_var(Lvl :: integer(), Env :: env()) -> {t_cell(), env()}.
new_var(Lvl, #env{next_var=VN} = Env) ->
    N = list_to_atom("t" ++ integer_to_list(VN)),
    TVar = new_cell({unbound, N, Lvl}),
    {TVar, Env#env{next_var=VN+1}}.

-spec gen(integer(), typ()) -> typ().
gen(Lvl, {unbound, N, L}) when L > Lvl ->
    {qvar, N};
gen(Lvl, {link, T}) ->
    gen(Lvl, T);
gen(Lvl, {t_arrow, PTs, T2}) ->
    {t_arrow, [gen(Lvl, T) || T <- PTs], gen(Lvl, T2)};
gen(Lvl, {t_receiver, A, B}) ->
    {t_receiver, gen(Lvl, A), gen(Lvl, B)};
gen(_, T) ->
    T.

%% Simple function that takes the place of a foldl over a list of
%% arguments to an apply.
typ_list([], _Lvl, #env{next_var=NextVar}, Memo) ->
    {lists:reverse(Memo), NextVar};
typ_list([H|T], Lvl, Env, Memo) ->
    case typ_of(Env, Lvl, H) of
        {error, _}=Err -> Err;
        {Typ, NextVar} ->
            typ_list(T, Lvl, update_counter(NextVar, Env), [Typ|Memo])
    end.

unwrap(P) when is_pid(P) ->
    unwrap(get_cell(P));
unwrap({link, Ty}) ->
    unwrap(Ty);
unwrap({t_arrow, A, B}) ->
    {t_arrow, [unwrap(X)||X <- A], unwrap(B)};
unwrap({t_clause, A, G, B}) ->
    {t_clause, unwrap(A), unwrap(G), unwrap(B)};
unwrap({t_tuple, Vs}) ->
    {t_tuple, [unwrap(V)||V <- Vs]};
unwrap({t_list, T}) ->
    {t_list, unwrap(T)};
unwrap({t_map, K, V}) ->
    {t_map, unwrap(K), unwrap(V)};
unwrap(#t_record{}=R) ->
    #t_record{members=Ms, row_var=RV} = flatten_record(R),
    F = fun(#t_record_member{type=T}=RM) ->
                RM#t_record_member{type=unwrap(T)}
        end,
    #t_record{members=lists:map(F, Ms), row_var=unwrap(RV)};
unwrap(#adt{vars=Vs, members=Ms}=ADT) ->
    ADT#adt{vars=[{Name, unwrap(V)} || {Name, V} <- Vs],
            members=[unwrap(M) || M <- Ms]};
unwrap({t_receiver, A, B}) ->
    {t_receiver, unwrap(A), unwrap(B)};
unwrap({t_pid, A}) ->
    {t_pid, unwrap(A)};
unwrap(X) ->
    X.

missing_type_error(SourceModule, Module, Type) ->
    {no_such_type, SourceModule, Module, Type}.

private_type_error(SourceModule, Module, Type) ->
    {unexported_type, SourceModule, Module, Type}.

retrieve_type(SourceModule, Module, Type, []) ->
    throw(missing_type_error(SourceModule, Module, Type));
retrieve_type(SM, M, T, [#alpaca_module{name=M, types=Ts, type_exports=ETs}|Rem]) ->
    case [TT || #alpaca_type{name={type_name, _, TN}}=TT <- Ts, TN =:= T] of
        [#alpaca_type{name={_, _, TN}}=Type] -> 
            %% now make sure the type is exported:
            case [X || X <- ETs, X =:= TN] of
                [_] -> {ok, Type};
                _   -> throw(private_type_error(SM, M, T))
            end;
        [] -> retrieve_type(SM, M, T, Rem)
    end;
retrieve_type(SM, M, T, [_|Rem]) ->
    retrieve_type(SM, M, T, Rem).

-spec type_modules([alpaca_module()]) -> {ok, [alpaca_module()]} |
                                       {error, term()}.
type_modules(Mods) ->
    {Pid, Monitor} = erlang:spawn_monitor(fun() ->
        try type_modules(Mods, new_env(Mods), []) of
            Res -> exit(Res)
        catch
            %% We want the underlying error that resulted in the bad match,
            %% not the `badmatch` itself:
            error:{badmatch, {error, _}=Err} ->
                exit(Err);
            E:T ->
                io:format("alpaca_typer:type_modules/2 crashed with ~p:~p~n"
                          "Stacktrace:~n~p~n", [E, T, erlang:get_stacktrace()]),
                exit({error, T})
        end
    end),
    receive
        {'DOWN', Monitor, process, Pid, Result} -> Result
    end.

type_modules([], _, Acc)       -> {ok, Acc};
type_modules([M|Ms], Env, Acc) ->
    case type_module(M, Env) of
        {ok, M2}       ->
            type_modules(Ms, replace_env_module(Env, M2), [M2|Acc]);
        {error, _}=Err ->
            Err
    end.

-spec type_module(M::alpaca_module(), Env::env()) -> {ok, alpaca_module()} |
                                                   {error, term()}.
type_module(#alpaca_module{functions=Fs,
                        name=Name,
                        types=Ts,
                        type_imports=Imports,
                        tests=Tests}=M,
           #env{modules=Modules}=Env) ->
    %% Fold function to yield all the imported types or report a missing one.
    ImportFolder = fun(_, {error, _}=Err) -> Err;
                      (_, [{error, _}=Err|_]) -> Err;
                      (#alpaca_type_import{module=MN, type=T}, Acc) ->
                           [retrieve_type(Name, MN, T, Modules)|Acc]
                   end,

    %% Fold function to instantiate all in-scope ADTs.
    TypFolder = fun(_, {error, _}=Err) ->
                        Err;
                   (T, {Typs, E}) ->
                        case inst_type(T, E) of
                            {ok, E2, ADT, _} -> {[unwrap(ADT)|Typs], E2};
                            {error, _}=Err   -> Err
                        end
                end,
    case lists:foldl(ImportFolder, [], Imports) of
        {error, _}=Err -> Err;
        Imported ->
            AllTypes = Ts ++ [T || {ok, T} <- Imported],
            case lists:foldl(TypFolder, {[], Env}, AllTypes) of
                {error, _}=Err ->
                    Err;
                {ADTs, Env2} ->
                    TypBindings = [{N, A}||#adt{name=N}=A <- ADTs],
                    Env3 = Env2#env{
                             type_bindings=TypBindings,
                             current_module=M,
                             current_types=AllTypes,
                             type_constructors=constructors(AllTypes),
                             entered_modules=[Name|Env2#env.entered_modules]},

                    FunRes = typ_module_funs(Fs, Env3, []),

                    case type_module_tests(Tests, Env3, ok, FunRes) of
                        {error, _} = Err        ->
                            Err;
                        Funs when is_list(Funs) ->
                            {ok, M#alpaca_module{functions=Funs}}
                    end
            end
    end.

typ_module_funs([], _Env, Memo) ->
    lists:reverse(Memo);
typ_module_funs([#alpaca_fun_def{name={symbol, _, Name}}=F|Rem], Env, Memo) ->
    case typ_of(Env, 0, F) of
        {error, _} = E ->
            E;
        {Typ, NV} ->
            Env2 = update_counter(NV, Env),
            Env3 = update_binding(Name, Typ, Env2),
            typ_module_funs(Rem, Env3, [F#alpaca_fun_def{type=unwrap(Typ)}|Memo])
    end.

type_module_tests(_, _Env, {error, _}=Err, _) ->
    Err;
type_module_tests(_, _Env, _, {error, _}=Err) ->
    Err;
type_module_tests([], _, _, Funs) ->
    Funs;
type_module_tests([#alpaca_test{expression=E}|Rem], Env, _, Funs) ->
    type_module_tests(Rem, Env, typ_of(Env, 0, E), Funs).

%% In the past I returned the environment entirely but this contained mutations
%% beyond just the counter for new type variable names.  The integer in the
%% successful return tuple is just the next type variable number so that
%% the environments further up have no possibility of being poluted with
%% definitions below.
-spec typ_of(
        Env::env(),
        Lvl::integer(),
        Exp::alpaca_expression()) -> {typ(), integer()} | {error, term()}.

%% Base types now need to be in reference cells because when they are part
%% of unions they may need to be reset.
typ_of(#env{next_var=VarNum}, _Lvl, {int, _, _}) ->
    {new_cell(t_int), VarNum};
typ_of(#env{next_var=VarNum}, _Lvl, {float, _, _}) ->
    {new_cell(t_float), VarNum};
typ_of(#env{next_var=VarNum}, _Lvl, {boolean, _, _}) ->
    {new_cell(t_bool), VarNum};
typ_of(#env{next_var=VarNum}, _Lvl, {atom, _, _}) ->
    {new_cell(t_atom), VarNum};
typ_of(#env{next_var=VN}, _Lvl, {string, _, _}) ->
    {new_cell(t_string), VN};
typ_of(#env{next_var=VN}, _Lvl, {chars, _, _}) ->
    {new_cell(t_chars), VN};
typ_of(Env, Lvl, {symbol, _, N}) ->
    case inst(N, Lvl, Env) of
        {error, _} = E -> E;
        {T, #env{next_var=VarNum}, _} -> {T, VarNum}
    end;
typ_of(Env, Lvl, #alpaca_far_ref{module=Mod, name=N, line=L, arity=A}) ->
    EnteredModules = [Mod | Env#env.entered_modules],
    {ok, Module, _} = extract_module_bindings(Env, Mod, N),

    %% Type the called function in its own module:
    Env2 = Env#env{current_module=Module,
                   entered_modules=EnteredModules},
    {ok, #alpaca_module{functions=Funs}} = type_module(Module, Env2),
    [Typ] = [Typ ||
                #alpaca_fun_def{name={symbol, _, X}, arity=Arity, type=Typ} <- Funs,
                N =:= X,
                A =:= Arity
            ],

    Err = fun() ->
                  [CurrMod|_] = Env#env.entered_modules,
                  throw({error, {bidirectional_module_ref, Mod, CurrMod}})
          end,

    case [M || M <- Env#env.entered_modules, M == Mod] of
        []    -> Typ;
        [Mod] -> case Env#env.current_module of
                     #alpaca_module{name=Mod} -> Typ;
                     _ -> Err()
                 end;
        _     -> Err()
    end,

    #env{next_var=NV}=Env,
    %% deep copy to cell the various types, needed
    %% because typing a module unwraps all the
    %% reference cells before returning the module:
    {DT, _} = deep_copy_type(Typ, maps:new()),
    {DT, NV};

typ_of(#env{next_var=VN}, _Lvl, {unit, _}) ->
    {new_cell(t_unit), VN};

%% Errors only type as new variables for the moment to simplify
%% unification with other terms.  I'm considering typing them as
%% a kind of effect that wraps enclosing expressions, similar to
%% how receivers are handled.
typ_of(Env, Lvl, {raise_error, _, _, _}) ->
    {T, #env{next_var=NV}} = new_var(Lvl, Env),
    {T, NV};

typ_of(Env, Lvl, {'_', _}) ->
    {T, #env{next_var=VarNum}, _} = inst('_', Lvl, Env),
    {T, VarNum};
typ_of(Env, Lvl, #alpaca_tuple{values=Vs}) ->
    case typ_list(Vs, Lvl, Env, []) of
        {error, _} = E -> E;
        {VTyps, NextVar} -> {new_cell({t_tuple, VTyps}), NextVar}
    end;
typ_of(#env{next_var=_VarNum}=Env, Lvl, {nil, _Line}) ->
    {TL, #env{next_var=NV}} = new_var(Lvl, Env),
    {new_cell({t_list, TL}), NV};
typ_of(Env, Lvl, #alpaca_cons{line=Line, head=H, tail=T}) ->
    {HTyp, NV1} = typ_of(Env, Lvl, H),
    {TTyp, NV2} =
        case T of
            {nil, _} -> {new_cell({t_list, HTyp}), NV1};
            #alpaca_cons{}=Cons ->
                typ_of(update_counter(NV1, Env), Lvl, Cons);
            {symbol, L, _} = S ->
                {STyp, Next} =
                    typ_of(update_counter(NV1, Env), Lvl, S),
                {TL, #env{next_var=Next2}} =
                    new_var(Lvl, update_counter(Next, Env)),
                case unify(new_cell({t_list, TL}), STyp, Env, L) of
                    {error, _} = E -> E;
                    ok -> {STyp, Next2}
                end;
            #alpaca_apply{}=Apply ->
                {TApp, Next} = typ_of(update_counter(NV1, Env), Lvl, Apply),
                case unify(
                       new_cell({t_list, HTyp}), TApp, Env, apply_line(Apply))
                of
                    {error, _} = E -> E;
                    ok -> {TApp, Next}
                end;
            NonList ->
                {error, {cons_to_non_list, NonList}}
        end,

    %% TODO:  there's no error check here:
    ListType = case TTyp of
                   P when is_pid(P) ->
                       %% TODO:  this is kind of a gross tree but previously
                       %% there were cases above that would instantiate list
                       %% types that were not celled, leading to some badarg
                       %% exceptions when unifying with ADTs:
                       case get_cell(TTyp) of
                           {link, {t_list, LT}} -> LT;
                           {link, C} when is_pid(C) ->
                               case get_cell(C) of
                                   {t_list, LT} -> LT
                               end;
                           {t_list, LT} -> LT
                       end;
                   {t_list, LT} ->
                       LT
               end,
    case unify(HTyp, ListType, Env, Line) of
        {error, _} = Err ->
            Err;
        ok ->
            {TTyp, NV2}
    end;

typ_of(Env, Lvl, #alpaca_binary{segments=Segs}) ->
    case type_bin_segments(Env, Lvl, Segs) of
        {error, _}=Err -> Err;
        {ok, NV} -> {new_cell(t_binary), NV}
    end;

typ_of(Env, Lvl, #alpaca_map{}=M) ->
    type_map(Env, Lvl, M);
typ_of(Env, Lvl, #alpaca_map_add{line=L, to_add=A, existing=B}) ->
    #alpaca_map_pair{key=KE, val=VE} = A,
    TypA = typ_list([KE, VE], Lvl, Env, []),
    TypB = typ_of(Env, Lvl, B),

    map_typ_of(
      Env, TypA,
      fun(Env2, [KT, VT]) ->
              AMap = new_cell({t_map, KT, VT}),
              map_typ_of(
                Env2, TypB,
                fun(Env3, MTyp) ->
                        map_err(unify(AMap, MTyp, Env3, L),
                                fun(_) -> {MTyp, Env3#env.next_var} end)
                end)
      end);

%% Record typing:
typ_of(Env, Lvl, #alpaca_record{members=Members}) ->
    F = fun(#alpaca_record_member{name=N, val=V}, {Members, E}) ->
                case typ_of(E, Lvl, V) of
                    {error, _}=Err -> 
                        erlang:error(Err);
                    {VTyp, NextVar} ->
                        MTyp = #t_record_member{name=N, type=VTyp},
                        {[MTyp|Members], update_counter(NextVar, E)}
                end
        end,
    {Members2, Env2} = lists:foldl(F, {[], Env}, Members),
    {RowVar, Env3} = new_var(Lvl, Env2),
    Res = new_cell(#t_record{members=lists:reverse(Members2), row_var=RowVar}),
    {Res, Env3#env.next_var};

typ_of(Env, _Lvl, #alpaca_type_apply{name=N, arg=none}) ->
    case inst_type_arrow(Env, N) of
        {error, _}=Err -> Err;
        {Env2, {type_arrow, _CTyp, RTyp}} ->
            {RTyp, Env2#env.next_var}
    end;
typ_of(Env, Lvl, #alpaca_type_apply{name=N, arg=A}) ->
    case inst_type_arrow(Env, N) of
        {error, _}=Err -> Err;
        {Env2, {type_arrow, CTyp, RTyp}} ->
            case typ_of(Env2, Lvl, A) of
                {error, _}=Err -> Err;
                {ATyp, NVNum} ->
                    {type_constructor, L, _} = N,
                    case unify(ATyp, CTyp, update_counter(NVNum, Env2), L) of
                        ok             -> {RTyp, NVNum};
                        {error, _}=Err -> Err
                    end
            end
    end;

%% BIFs are loaded in the environment as atoms:
typ_of(Env, Lvl, {bif, AlpacaName, _, _, _}) ->
    case inst(AlpacaName, Lvl, Env) of
        {error, _} = E ->
            E;
        {T, #env{next_var=VarNum}, _} ->
            {T, VarNum}
    end;

typ_of(Env, Lvl, #alpaca_apply{expr={Mod, {symbol, L, X}, Arity}, args=Args}) ->
    Satisfy =
        fun() ->
                %% Naively assume a single call to the same function for now.
                %% does the module exist and does it export the function?
                case extract_fun(Env, Mod, X, Arity) of
                    {error, _} = E -> E;
                    {ok, Module, _Fun} ->
                        EnteredModules = [Mod | Env#env.entered_modules],
                        Env2 = Env#env{current_module=Module,
                                       entered_modules=EnteredModules},
                        %% Type the called function in its own module:
                        case type_module(Module, Env2) of
                            {ok, #alpaca_module{functions=Funs}} ->
                                [T] = [Typ || 
                                          #alpaca_fun_def{name={symbol, _, N}, arity=A, type=Typ} <- Funs, 
                                          N =:= X, 
                                          A =:= Arity
                                      ],
                                #env{next_var=NextVar}=Env,
                                %% deep copy to cell the various types, needed
                                %% because typing a module unwraps all the 
                                %% reference cells before returning the module:
                                {DT, _} = deep_copy_type(T, maps:new()),
                                typ_apply(Env, Lvl, DT, NextVar, Args, L);
                            {error, _}=Err ->
                                Err
                        end
                end
        end,
    Error = fun() ->
                    [CurrMod|_] = Env#env.entered_modules,
                    {error, {bidirectional_module_ref, Mod, CurrMod}}
            end,

    case [M || M <- Env#env.entered_modules, M == Mod] of
        [] -> Satisfy();
        [Mod] -> case Env#env.current_module of
                     #alpaca_module{name=Mod} -> Satisfy();
                     _ -> Error()
                 end;
        _  -> Error()
    end;

typ_of(Env, Lvl, #alpaca_apply{line=L, expr=Expr, args=Args}) ->
    %% If the expression we're applying arguments to is a named function
    %% (e.g. a symbol or bif), attempt to find it in the module.
    %% This ForwardFun function is used specifically to find functions defined
    %% later than the application we're trying to type.
    ForwardFun =
        fun() ->
                FN = case Expr of
                         {symbol, Line, FunName}    -> FunName;
                         {bif, FunName, _, _, _} -> FunName
                     end,
                Mod = Env#env.current_module,
                case get_fun(Mod, FN, length(Args)) of
                    {ok, _, Fun} ->
                        case typ_of(Env, Lvl, Fun) of
                            {error, _}=Err -> Err;
                            {TypF, NextVar} ->
                                typ_apply(Env, Lvl, TypF, NextVar, Args, L)
                        end;
                    {error, _} = E -> E
                end
        end,

    case typ_of(Env, Lvl, Expr) of
        {error, {bad_variable_name, _}} -> ForwardFun();
        {error, _} = E -> E;
        {TypF, NextVar} ->
            %% If the function in the environment is the wrong arity we want to
            %% try to locate a matching one in the module.
            %% This does not allow for different arity functions in a sequence 
            %% of let bindings which could be a weakness.
            %%
            %% TODO:  some arity errors should disappear with support for 
            %% automatic currying.
            try
                typ_apply(Env, Lvl, TypF, NextVar, Args, L)
            catch
                error:{arity_error, _, _} -> ForwardFun()
            end
    end;

%% Unify the patterns with each other and resulting expressions with each
%% other, then unifying the general pattern type with the match expression's
%% type.
typ_of(Env, Lvl, #alpaca_match{match_expr=E, clauses=Cs, line=Line}) ->
    {ETyp, NextVar1} = typ_of(Env, Lvl, E),
    Env2 = update_counter(NextVar1, Env),

    case unify_clauses(Env2, Lvl, Cs) of
        {error, _} = Err -> Err;
        {ok, {t_clause, PTyp, _, RTyp}, #env{next_var=NextVar2}}  ->
            %% unify the expression with the unified pattern:
            case unify(PTyp, ETyp, Env, Line) of
                {error, _} = Err -> Err;
                %% only need to return the result type of the unified
                %% clause types:
                ok -> {RTyp, NextVar2}
            end
    end;

typ_of(Env, Lvl, #alpaca_clause{pattern=P, guards=Gs, result=R, line=L}) ->
    case add_bindings(P, Env, Lvl, 0) of
        {error, _}=Err -> Err;
        {PTyp, _, NewEnv, _} ->
            F = fun(_, {error, _}=Err) -> Err;
                   (G, {Typs, AccEnv}) ->
                        case typ_of(AccEnv, Lvl, G) of
                            {error, _}=Err ->
                                Err;
                            {GTyp, NV} ->
                                {[GTyp|Typs], update_counter(NV, AccEnv)}
                        end
                end,
            case lists:foldl(F, {[], NewEnv}, Gs) of
                {error, _}=Err -> Err;
                {GTyps, Env2} ->
                    UnifyFolder = fun(_, {error, _}=Err) -> Err;
                                     (N, Acc) ->
                                          case unify(N, Acc, Env, L) of
                                              {error, _}=Err -> Err;
                                              ok -> Acc
                                          end
                                  end,

                    case lists:foldl(UnifyFolder, new_cell(t_bool), GTyps) of
                        {error, _}=Err -> Err;
                        _ ->
                            case typ_of(Env2, Lvl, R) of
                                {error, _} = E   -> E;
                                {RTyp, NextVar2} ->
                                    {{t_clause, PTyp, none, RTyp}, NextVar2}
                            end
                    end
            end
    end;

%%% Pattern match guards that both check the type of an argument and cause
%%% it's type to be fixed.
typ_of(Env, Lvl, #alpaca_type_check{type=T, expr=E, line=L}) ->
    Typ = proplists:get_value(T, ?all_type_checks),
    case typ_of(Env, Lvl, E) of
        {error, _}=Err -> Err;
        {ETyp, NV} ->
            case unify(new_cell(Typ), ETyp, Env, L) of
                {error, _}=Err -> Err;
                ok -> {t_bool, NV}
            end
    end;

typ_of(Env, Lvl, #alpaca_send{line=L, message=M, pid=P}) ->
    case typ_of(Env, Lvl, P) of
        {error, _}=Err -> Err;
        {T, NV} ->
            {Var, Env2} = new_var(Lvl, Env),
            PidT = new_cell(Var),
            PC = new_cell({t_pid, PidT}),
            case unify(T, PC, Env2, Lvl) of
                {error, _}=Err -> Err;
                ok ->
                    case typ_of(Env2, Lvl, M) of
                        {error, _}=Err -> Err;
                        {MT, NV2} ->
                            Env3 = update_counter(NV2, Env2),
                            case unify(PidT, MT, Env3, L) of
                                {error, _}=Err -> Err;
                                ok -> {t_unit, NV}
                            end
                    end
            end
    end;
typ_of(Env, Lvl, #alpaca_receive{}=Recv) ->
    type_receive(Env, Lvl, Recv);

%%% Calls to Erlang code only have their return value typed.
typ_of(#env{next_var=NV}=Env, Lvl, #alpaca_ffi{clauses=Cs, module={_, L, _}}) ->
    ClauseFolder = fun(C, {Typs, EnvAcc}) ->
                           {{t_clause, _, _, T}, X} = typ_of(EnvAcc, Lvl, C),
                           {[T|Typs], update_counter(X, EnvAcc)}
                   end,
    {TypedCs, #env{next_var=NV2}} = lists:foldl(
                                      ClauseFolder,
                                      {[], update_counter(NV, Env)}, Cs),
    UnifyFolder = fun(A, Acc) ->
                          case unify(A, Acc, Env, L) of
                              ok -> Acc;
                              {error, _} = Err -> Err
                          end
                  end,
    [FC|TCs] = lists:reverse(TypedCs),

    case lists:foldl(UnifyFolder, FC, TCs) of
        {error, _} = Err ->
            Err;
        _ ->
            {FC, NV2}
    end;

%% Spawning of functions in the current module:
typ_of(Env, Lvl, #alpaca_spawn{line=L, module=undefined, function=F, args=Args}) ->
    %% make a function application and type it:
    Apply = #alpaca_apply{line=0, expr=F, args=Args},

    case typ_of(Env, Lvl, F) of
        {error, _}=Err -> Err;
        {SpawnFunTyp, NV} ->
            Env2 = update_counter(NV, Env),
            case typ_of(Env2, Lvl, Apply) of
                {error, _}=Err -> Err;
                {_AT, NV2} ->
                    %% use the type of the application to type a pid but prefer
                    %% the one determined by typing the application.
                    case SpawnFunTyp of
                        {t_receiver, Recv, _} ->
                            case _AT of
                                {t_receiver, Recv2, _} ->
                                    {new_cell({t_pid, Recv2}), NV2};
                                _ -> 
                                    {new_cell({t_pid, Recv}), NV2}
                                end;
                        _ ->
                            {new_cell({t_pid, new_cell(undefined)}), NV2}
                    end
            end
    end;

typ_of(EnvIn, Lvl, #alpaca_fun_def{name={symbol, L, N}, versions=Vs}) ->
    F = fun(_, {error, _}=Err) ->
                Err;
           (#alpaca_fun_version{args=Args, body=Body}, {Types, Env}) ->
                BindingF = fun(Arg, {Typs, E, VN}) ->
                                   {AT, _, NE, VN2} = add_bindings(Arg, E, Lvl, VN),
                                   {[AT|Typs], NE, VN2}
                           end,

                {RevTyps, Env2, _} = lists:foldl(BindingF, {[], Env, 0}, Args),
                JustTypes = lists:reverse(RevTyps),
                RecursiveType = {t_arrow, JustTypes, new_cell(t_rec)},
                EnvWithLetRec = update_binding(N, RecursiveType, Env2),
                
                case typ_of(EnvWithLetRec, Lvl, Body) of
                    {error, _} = Err ->
                        Err;
                    {T, NextVar} ->
                        case unwrap(T) of
                            {t_receiver, Recv, Res} ->
                                TRec = {t_receiver, new_cell(Recv), new_cell(Res)},
                                {t_receiver, Recv2, Res2} = 
                                    collapse_receivers(TRec, Env2, Lvl),
                                X = {t_receiver, Recv2,
                                      {t_arrow, JustTypes, Res2}},
                                {[X|Types], update_counter(NextVar, Env2)};
                            _ ->
                                %% Nullary funs are really values - for type
                                %% checking we're only interested in their 
                                %% return value
                                case JustTypes of
                                    [] -> [N, unwrap(T)], {[T|Types],
                                          update_counter(NextVar, Env2)};
                                    _ -> {[{t_arrow, JustTypes, T}|Types],
                                         update_counter(NextVar, Env2)}
                                end                         
                        end
                end
        end,
    case lists:foldl(F, {[], EnvIn}, Vs) of
        {error, _}=Err ->
            Err;
        {RevVersions, Env2} ->
            [H|TypedVersions] = lists:reverse(RevVersions),
            Unified = lists:foldl(
                        fun(_, {error, _}=Err) ->
                                Err;
                           (T1, T2) ->
                                case unify(T1, T2, Env2, L) of
                                    {error, _}=Err -> Err;
                                    ok -> T2
                                end
                        end, 
                        H, 
                        TypedVersions),
            case Unified of
                {error, _}=Err -> Err;
                Typ -> {Typ, Env2#env.next_var}
            end
    end;

%% A function binding inside a function:
typ_of(Env, Lvl, #fun_binding{
                    def=#alpaca_fun_def{name={symbol, _, N}}=E,
                    expr=E2}) ->
    {TypE, NextVar} = typ_of(Env, Lvl, E),
    Env2 = update_counter(NextVar, Env),
    typ_of(update_binding(N, gen(Lvl, TypE), Env2), Lvl+1, E2);

%% A var binding inside a function:
typ_of(Env, Lvl, #var_binding{name={symbol, _, N}, to_bind=E1, expr=E2}) ->
    case typ_of(Env, Lvl, E1) of
        {error, _}=Err ->
            Err;
        {TypE, NextVar} ->
            Gen = gen(Lvl, TypE),
            Env2 = update_counter(NextVar, Env),
            typ_of(update_binding(N, Gen, Env2), Lvl+1, E2)
    end.

type_bin_segments(#env{next_var=NV}, _Lvl, []) ->
    {ok, NV};
type_bin_segments(
  Env,
  Level,
  [#alpaca_bits{value=V, type=T, line=L}|Rem])
  when T == int; T == float; T == binary; T == utf8; T == latin1 ->
    VTyp = typ_of(Env, Level, V),
    map_typ_of(Env, VTyp,
               fun(Env2, BitsTyp) ->
                       U = unify(BitsTyp, bin_type_to_type(T), Env2, L),
                       map_err(U, fun(_) -> type_bin_segments(Env2, Level, Rem) end)
               end).

bin_type_to_type(int) -> new_cell(t_int);
bin_type_to_type(float) -> new_cell(t_float);
bin_type_to_type(utf8) -> new_cell(t_string);
bin_type_to_type(binary) -> new_cell(t_binary).

%% 2016-07-24 trying this "map" function out instead of littering
%% code with yet more case statements to check errors from typ_of.
map_typ_of(Env, Res, NextStep) ->
    map_err(Res, fun({Typ, NV}) ->
                         Env2 = update_counter(NV, Env),
                         NextStep(Env2, Typ)
                 end).

map_err({error, _}=Err, _NextStep) -> Err;
map_err(Ok, NextStep) -> NextStep(Ok).

type_map(Env, Lvl, #alpaca_map{pairs=[]}) ->
    {KeyVar, Env2} = new_var(Lvl, Env),
    {ValVar, #env{next_var=NV}} = new_var(Lvl, Env2),
    {new_cell({t_map, KeyVar, ValVar}), NV};
type_map(Env, Lvl, #alpaca_map{pairs=Pairs}) ->
    {MapType, NV} = type_map(Env, Lvl, #alpaca_map{}),
    Env2 = update_counter(NV, Env),
    case unify_map_pairs(Env2, Lvl, Pairs, MapType) of
        {error, _}=Err -> Err;
        {Type, #env{next_var=NV}} -> {Type, NV}
    end.
unify_map_pairs(Env, _, [], T) ->
    {new_cell(T), Env};
unify_map_pairs(Env, Lvl, [#alpaca_map_pair{line=L, key=KE, val=VE}|Rem], T) ->
    {t_map, K, V} = unwrap_cell(T),
    case typ_list([KE, VE], Lvl, Env, []) of
        {error, _}=Err -> Err;
        {[KT, VT], NV} ->
            Env2 = update_counter(NV, Env),
            case unify(K, KT, Env2, L) of
                ok -> case unify(V, VT, Env2, L) of
                          ok -> unify_map_pairs(Env2, Lvl, Rem, T);
                          {error, _}=Err -> Err
                      end;
                {error, _}=Err -> Err
            end
    end.

%%% This was pulled out of typing match expressions since the exact same clause
%%% type unification has to occur in match and receive expressions.
unify_clauses(Env, Lvl, Cs) ->
    ClauseFolder =
        fun(_, {error, _}=Err) -> Err;
           (C, {Clauses, EnvAcc}) ->
                case typ_of(EnvAcc, Lvl, C) of
                    {error, _}=Err -> Err;
                    {TypC, NV} ->
                        #alpaca_clause{line=Line} = C,
                        {[{Line, TypC}|Clauses], update_counter(NV, EnvAcc)}
                end
        end,
    case lists:foldl(ClauseFolder, {[], Env}, Cs) of
        {error, _}=Err -> Err;
        {TypedCs, #env{next_var=NextVar2}} ->
            UnifyFolder =
                fun(_, {error, _}=Err) -> Err;
                   ({Line, {t_clause, PA, _, RA}}, Acc) ->
                        case Acc of
                            {t_clause, PB, _, RB} = TypC ->
                                case unify(PA, PB, Env, Line) of
                                    ok ->
                                        case unify(RA, RB, Env, Line) of
                                            ok -> TypC;
                                            {error, _} = Err -> Err
                                        end;
                                    {error, _} = Err -> Err
                                end;
                            {error, _} = Err -> Err
                        end
                end,

            [{_, FC}|TCs] = lists:reverse(TypedCs),
            case lists:foldl(UnifyFolder, FC, TCs) of
                {error, _}=Err ->Err;
                _ -> {ok, FC, update_counter(NextVar2, Env)}
            end
    end.

collapse_error({error, _}=Err, _) ->
    Err;
collapse_error(Res, F) ->
    F(Res).

collapse_receivers(C, Env, Line) when is_pid(C) ->
    collapse_error(
      collapse_receivers(get_cell(C), Env, Line),
      fun(R) -> set_cell(C, R), C end);
collapse_receivers({link, C}, Env, Line) when is_pid(C) ->
    collapse_error(
      collapse_receivers(C, Env, Line),
      fun(Res) -> {link, Res} end);
collapse_receivers({t_receiver, Typ, C}=Recv, Env, Line) when is_pid(C) ->
    case get_cell(C) of
        {t_receiver, _, _}=Nested ->
            case collapse_receivers(Nested, Env, Line) of
                {error, _}=Err -> Err;
                {t_receiver, _, Res}=Collapsed ->
                    case unify({t_receiver, Typ, Res},
                               new_cell(Collapsed),
                               Env, Line) of
                        ok -> {t_receiver, Typ, Res};
                        {error, _} = Err -> Err
                    end
            end;
        {link, CC} when is_pid(CC) ->
            collapse_receivers({t_receiver, Typ, CC}, Env, Line);
        _Other ->
            Recv
    end;
collapse_receivers({t_receiver, T, E}, Env, Line) ->
    collapse_receivers({t_receiver, T, new_cell(E)}, Env, Line);
collapse_receivers(E, _, _) ->
    E.

type_receive(Env, Lvl, #alpaca_receive{clauses=Cs, line=Line, timeout_action=TA}) ->
    case unify_clauses(Env, Lvl, Cs) of
        {error, _}=Err -> Err;
        {ok, {t_clause, PTyp, _, RTyp}, Env2} ->
            Collapsed = collapse_receivers(RTyp, Env, Line),
            case unwrap(Collapsed) of
                {t_receiver, _, B} ->
                    RC = new_cell(Collapsed),
                    case unify(RC, new_cell(B), Env, Line) of
                        %% TODO:  return this error
                        {error, _}=Er -> erlang:error(Er);
                        ok -> RC
                    end;
                _ -> Collapsed
            end,

            case TA of
                undefined ->
                    {new_cell({t_receiver, PTyp, RTyp}), Env2#env.next_var};
                E -> case typ_of(Env2, Lvl, E) of
                         {error, _}=Err ->
                             Err;
                         {Typ, NV} ->
                             Env3 = update_counter(NV, Env2),
                             CollapsedC = new_cell(Collapsed),
                             case unify(Typ, CollapsedC, Env3, Line) of
                                 {error, _}=Err ->
                                     Err;
                                 ok ->
                                     {new_cell({t_receiver, PTyp, CollapsedC}),
                                      NV}
                             end
                     end
            end
    end.

%% Get the line number that should be reported by an application AST node.
apply_line(#alpaca_apply{line=L}) ->
    L.

typ_apply(Env, Lvl, TypF, NextVar, Args, Line) ->
    Result =
        case TypF of
            _ when is_pid(TypF) ->
                case get_cell(TypF) of
                    {t_receiver, Recv, _App} ->
                        {App, _} = deep_copy_type(_App, maps:new()),
                        case typ_apply_no_recv(Env, Lvl, App,
                                               NextVar, Args, Line) of
                            {error, _}=Err -> Err;
                            {Typ, NV} ->
                                NewRec = {t_receiver, Recv, Typ},
                                set_cell(TypF, NewRec),
                                {TypF, NV}
                        end;
                    _ ->
                        typ_apply_no_recv(Env, Lvl, TypF, NextVar, Args, Line)
                end;
            {t_receiver, Recv, _App} ->
                %% Ensure that the receive type and body use the same reference
                %% cells for the same type variables:
                {{t_receiver, R2, A2}, _} = deep_copy_type(TypF, maps:new()),
                case typ_apply_no_recv(Env, Lvl, A2, NextVar, Args, Line) of
                    {error, _}=Err -> Err;
                    {Typ, NV} ->
                        case get_cell(Typ) of
                            {t_receiver, Recv2, RetTyp} ->
                                case unify(R2, Recv, Env, Line) of
                                    {error, _}=Err -> Err;
                                    ok ->
                                        NewRec = {t_receiver, R2, RetTyp},
                                        {NewRec, NV}
                                end;
                            _ ->
                                NewRec = {t_receiver, R2, Typ},
                                {NewRec, NV}
                        end
                end;
            _ ->
                {TypF2, _} = deep_copy_type(TypF, maps:new()),
                typ_apply_no_recv(Env, Lvl, TypF2, NextVar, Args, Line)
        end,
    Result.

typ_apply_no_recv(Env, Lvl, TypF, NextVar, Args, Line) ->
    %% we make a deep copy of the function we're unifying
    %% so that the types we apply to the function don't
    %% force every other application to unify with them
    %% where the other callers may be expecting a
    %% polymorphic function.  See Pierce's TAPL, chapter 22.

    %{CopiedTypF, _} = deep_copy_type(TypF, maps:new()),
    %% placeholder:
    CopiedTypF = TypF,

    case typ_list(Args, Lvl, update_counter(NextVar, Env), []) of
        {error, _}=Err -> Err;
        {ArgTypes, NextVar2} ->
            TypRes = new_cell(t_rec),
            Env2 = update_counter(NextVar2, Env),

            Arrow = new_cell({t_arrow, ArgTypes, TypRes}),
            case unify(CopiedTypF, Arrow, Env2, Line) of
                {error, _} = E ->
                    E;
                ok ->
                    #env{next_var=VarNum} = Env2,
                    {TypRes, VarNum}
            end
    end.

-spec extract_fun(
        Env::env(),
        ModuleName::atom(),
        FunName::string(),
        Arity::integer()) -> {ok, alpaca_module(), alpaca_fun_def()} |
                             {error,
                              {no_module, atom()} |
                              {not_exported, string(), integer()} |
                              {not_found, atom(), string, integer()}} .
extract_fun(Env, ModuleName, FunName, Arity) ->
    case [M || M <- Env#env.modules, M#alpaca_module.name =:= ModuleName] of
        [] ->
            {error, {no_module, ModuleName}};
        [Module] ->
            Exports = Module#alpaca_module.function_exports,
            case [F || {FN, A} = F <- Exports, FN =:= FunName, A =:= Arity] of
                [_] -> get_fun(Module, FunName, Arity);
                []  -> {error, {not_exported, FunName, Arity}}
            end
    end.

%% Arity-neutral version of extract_fun so that we can get all top-level
%% bindings for a name from a given module.
extract_module_bindings(Env, ModuleName, BindingName) ->
    case [M || M <- Env#env.modules, M#alpaca_module.name =:= ModuleName] of
        [] ->
            {error, {no_module, ModuleName}};
        [Module] ->
            Exports = Module#alpaca_module.function_exports,
            case [F || {N, A} = F <- Exports, N =:= BindingName] of
                []  ->
                    throw({error, {not_exported, ModuleName, BindingName}});
                Funs ->
                    F = fun({_, A}) ->
                                {ok, _, Fun} = get_fun(Module, BindingName, A),
                                Fun
                        end,
                    {ok, Module, lists:map(F, Funs)}
            end
    end.


-spec get_fun(
        Module::alpaca_module(),
        FunName::string(),
        Arity::integer()) -> {ok, alpaca_module(), alpaca_fun_def()} |
                             {error, {not_found, atom(), string, integer()}}.
get_fun(Module, FunName, Arity) ->
    case filter_to_fun(Module#alpaca_module.functions, FunName, Arity) of
        not_found    -> {error, {not_found, Module, FunName, Arity}};
        {ok, Fun} -> {ok, Module, Fun}
    end.

filter_to_fun([], _, _) ->
    not_found;
filter_to_fun([#alpaca_fun_def{name={symbol, _, N}, arity=Arity}=Fun|_], FN, A)
  when Arity =:= A, N =:= FN ->
    {ok, Fun};
filter_to_fun([_F|Rem], FN, Arity) ->
    filter_to_fun(Rem, FN, Arity).

%%% for clauses we need to add bindings to the environment for any symbols
%%% (variables) that occur in the pattern.  "NameNum" is used to give
%%% "wildcard" variable names (the '_' throwaway label) sequential and thus
%%% differing _actual_ variable names.  This is necessary so that two different
%%% occurrences of '_' with different types don't collide in `unify/4` and
%%% thus cause typing to fail when it really should succeed.
%%%
%%% In addition to the type determined for the thing we're adding bindings from,
%%% the return type includes the modified environment with those new bindings
%%% we've added along with the updated "NameNum" value so that we can recurse
%%% through a data structure with `add_bindings/4`.
-spec add_bindings(
        alpaca_expression(),
        env(),
        Lvl::integer(),
        NameNum::integer()) -> {typ(), alpaca_expression(), env(), integer()} |
                               {error, term()}.
add_bindings({symbol, _, Name}=S, Env, Lvl, NameNum) ->
    {Typ, Env2} = new_var(Lvl, Env),
    {Typ, S, update_binding(Name, Typ, Env2), NameNum};

%%% A single occurrence of the wildcard doesn't matter here as the renaming
%%% only occurs in structures where multiple instances can show up, e.g.
%%% in tuples and lists.

add_bindings({'_', _}=X, Env, Lvl, NameNum) ->
    {Typ, Env2} = new_var(Lvl, Env),
    {Typ, X, update_binding('_', Typ, Env2), NameNum};

%%% Tuples are a slightly more involved case since we want a type for the
%%% whole tuple as well as any explicit variables to be available in the
%%% result side of the clause.
add_bindings(#alpaca_tuple{values=_}=Tup1, Env, Lvl, NameNum) ->
    {#alpaca_tuple{values=Vs}=Tup2, NN2} = rename_wildcards(Tup1, NameNum),
    {Env2, NN3} = lists:foldl(
                    fun (V, {EnvAcc, NN}) ->
                            {_, _, NewEnv, NewNN} = add_bindings(V, EnvAcc,
                                                                 Lvl, NN),
                            {NewEnv, NewNN}
                    end,
                    {Env, NN2},
                    Vs),
    case typ_of(Env2, Lvl, Tup2) of
        {error, _}=Err -> Err;
        {Typ, NextVar} -> {Typ, Tup2, update_counter(NextVar, Env2), NN3}
    end;

add_bindings(#alpaca_cons{}=Cons, Env, Lvl, NameNum) ->
    {#alpaca_cons{head=H, tail=T}=RenCons, NN2} = rename_wildcards(Cons, NameNum),
    {_, _, Env2, NN3} = add_bindings(H, Env, Lvl, NN2),
    {_, _, Env3, NN4} = add_bindings(T, Env2, Lvl, NN3),
    case typ_of(Env3, Lvl, RenCons) of
        {error, _}=Err -> Err;
        {Typ, NextVar} -> {Typ, RenCons, update_counter(NextVar, Env3), NN4}
    end;

add_bindings(#alpaca_binary{}=Bin, Env, Lvl, NameNum) ->
    {Bin2, NN2} = rename_wildcards(Bin, NameNum),
    F = fun(_, {error, _}=Err) -> Err;
           (#alpaca_bits{value=V}, {E, N}) ->
                case add_bindings(V, E, Lvl, N) of
                    {_, _, E2, N2} -> {E2, N2};
                    {error, _}=Err -> Err
                end
        end,
    case lists:foldl(F, {Env, NN2}, Bin2#alpaca_binary.segments) of
        {error, _}=Err -> Err;
        {Env2, NN3} ->
            T = typ_of(Env2, Lvl, Bin2),
            map_typ_of(Env2, T, fun(Env3, Typ) -> {Typ, Bin2, Env3, NN3} end)
    end;

add_bindings(#alpaca_map{}=M, Env, Lvl, NN) ->
    {M2, NN2} = rename_wildcards(M, NN),
    Folder = fun(_, {error, _}=Err) -> Err;
                (#alpaca_map_pair{key=K, val=V}, {E, N}) ->
                     case add_bindings(K, E, Lvl, N) of
                         {error, _}=Err -> Err;
                         {_, _, E2, N2} ->
                             case add_bindings(V, E2, Lvl, N2) of
                                 {error, _}=Err -> Err;
                                 {_, _, E3, N3} -> {E3, N3}
                             end
                     end
             end,
    case lists:foldl(Folder, {Env, NN}, M2#alpaca_map.pairs) of
        {error, _}=Err -> Err;
        {Env2, NN3} ->
            case typ_of(Env2, Lvl, M2) of
                {error, _}=Err -> Err;
                {Typ, NV} -> {Typ, M2, update_counter(NV, Env2), NN3}
            end
    end;

add_bindings(#alpaca_record{}=R, Env, Lvl, NameNum) ->
    {R2, NameNum2} = rename_wildcards(R, NameNum),
    F = fun(#alpaca_record_member{val=V}=M, {E, N}) ->
                case add_bindings(V, E, Lvl, N) of
                    {error, _}=Err  -> erlang:error(Err);
                    {_, _, E2, N2} -> {E2, N2}
                end
        end,
    case lists:foldl(F, {Env, NameNum}, R2#alpaca_record.members) of
        {Env2, NameNum3} ->
            case typ_of(Env2, Lvl, R2) of
                {error, _}=Err -> erlang:error(Err);
                {Typ, NV} -> {Typ, R2, update_counter(NV, Env2), NameNum3}
            end
    end;

add_bindings(#alpaca_type_apply{arg=none}=T, Env, Lvl, NameNum) ->
    case typ_of(Env, Lvl, T) of
        {error, _}=Err -> Err;
        {Typ, NextVar} -> {Typ, T, update_counter(NextVar, Env), NameNum}
    end;
add_bindings(#alpaca_type_apply{arg=Arg}=T, Env, Lvl, NameNum) ->
    {RenamedArg, NN} = rename_wildcards(Arg, NameNum),
    {_, _, Env2, NextNameNum} = add_bindings(RenamedArg, Env, Lvl, NN),
    TA = T#alpaca_type_apply{arg=RenamedArg},
    case typ_of(Env2, Lvl, TA) of
        {error, _} = Err -> Err;
        {Typ, NextVar} -> {Typ, TA, update_counter(NextVar, Env2), NextNameNum}
    end;

add_bindings(Exp, Env, Lvl, NameNum) ->
    case typ_of(Env, Lvl, Exp) of
        {error, _}=Err -> Err;
        {Typ, NextVar} -> {Typ, Exp, update_counter(NextVar, Env), NameNum}
    end.

%%% Tuples may have multiple instances of the '_' wildcard/"don't care"
%%% symbol.  Each instance needs a unique name for unification purposes
%%% so the individual occurrences of '_' get renamed with numbers in order,
%%% e.g. (1, _, _) would become (1, _0, _1).
rename_wildcards(#alpaca_tuple{values=Vs}=Tup, NameNum) ->
    {Renamed, NN} = rename_wildcards(Vs, NameNum),
    {Tup#alpaca_tuple{values=Renamed}, NN};
rename_wildcards(#alpaca_type_apply{arg=none}=TA, NN) ->
    {TA, NN};
rename_wildcards(#alpaca_type_apply{arg=Arg}=TA, NN) ->
    {Arg2, NN2} = rename_wildcards(Arg, NN),
    {TA#alpaca_type_apply{arg=Arg2}, NN2};
rename_wildcards(#alpaca_cons{head=H, tail=T}, NameNum) ->
    {RenH, N1} = rename_wildcards(H, NameNum),
    {RenT, N2} = rename_wildcards(T, N1),
    {#alpaca_cons{head=RenH, tail=RenT}, N2};
rename_wildcards(#alpaca_binary{segments=Segs}=B, NameNum) ->
    F = fun(S, {Memo, NN}) ->
                {S2, NN2} = rename_wildcards(S, NN),
                {[S2|Memo], NN2}
        end,
    {Segs2, NN2} = lists:foldl(F, {[], NameNum}, Segs),
    {B#alpaca_binary{segments=lists:reverse(Segs2)}, NN2};
rename_wildcards(#alpaca_bits{value=V}=Bits, NameNum) ->
    {V2, NN} = rename_wildcards(V, NameNum),
    {Bits#alpaca_bits{value=V2}, NN};
rename_wildcards(#alpaca_map{pairs=Pairs}=M, NameNum) ->
    Folder = fun(P, {Ps, NN}) ->
                     {P2, NN2} = rename_wildcards(P, NN),
                     {[P2|Ps], NN2}
             end,
    {Pairs2, NN} = lists:foldl(Folder, {[], NameNum}, Pairs),
    {M#alpaca_map{pairs=lists:reverse(Pairs2)}, NN};
rename_wildcards(#alpaca_map_pair{key=K, val=V}=P, NameNum) ->
    {K2, N1} = rename_wildcards(K, NameNum),
    {V2, N2} = rename_wildcards(V, N1),
    {P#alpaca_map_pair{key=K2, val=V2}, N2};

rename_wildcards(#alpaca_record{members=Ms}=R, NameNum) ->
    {Ms2, NameNum2} = rename_wildcards(Ms, NameNum),
    {R#alpaca_record{members=Ms2}, NameNum2};
rename_wildcards(#alpaca_record_member{val=V}=RM, NameNum) ->
    {V2, NameNum2} = rename_wildcards(V, NameNum),
    {RM#alpaca_record_member{val=V2}, NameNum2};

rename_wildcards(Vs, NameNum) when is_list(Vs) ->
    Folder = fun(V, {Acc, N}) ->
                     {NewOther, NewN} = rename_wildcards(V, N),
                     {[NewOther|Acc], NewN}
             end,
    {Renamed, NN} = lists:foldl(Folder, {[], NameNum}, Vs),
    {lists:reverse(Renamed), NN};
rename_wildcards({'_', L}, N) ->
    {{symbol, L, integer_to_list(N)++"_"}, N+1};
rename_wildcards(O, N) ->
    {O, N}.

dump_env(#env{next_var=V, bindings=Bs}) ->
    io:format("Next var number is ~w~n", [V]),
    [io:format("Env:  ~s ~s~n    ~w~n", [N, dump_term(T), unwrap(T)])
     || {N, T} <- Bs].

dump_term({t_arrow, Args, Ret}) ->
    io_lib:format("~s -> ~s", [[dump_term(A) || A <- Args], dump_term(Ret)]);
dump_term({t_clause, P, G, R}) ->
    io_lib:format(" | ~s ~s -> ~s", [dump_term(X)||X<-[P, G, R]]);
dump_term({t_tuple, Ms}) ->
    io_lib:format("(~s) ", [[dump_term(unwrap(M)) ++ " " || M <- Ms]]);
dump_term(P) when is_pid(P) ->
    io_lib:format("{cell ~w ~s}", [P, dump_term(get_cell(P))]);
dump_term({link, P}) when is_pid(P) ->
    io_lib:format("{link ~w ~s}", [P, dump_term(P)]);
dump_term(T) ->
    io_lib:format("~w", [T]).


%%% Tests

-ifdef(TEST).

new_env() ->
    #env{bindings=[celled_binding(Typ)||Typ <- ?all_bifs]}.

%% Top-level typ_of unwraps the reference cells used in unification.
%% This is only preserved for tests at the moment.
-spec typ_of(Env::env(), Exp::alpaca_expression())
            -> {typ(), env()} | {error, term()}.
typ_of(Env, Exp) ->
    case typ_of(Env, 0, Exp) of
        {error, _} = E -> E;
        {Typ, NewVar} -> {unwrap(Typ), update_counter(NewVar, Env)}
    end.

from_code(C) ->
    {ok, E} = alpaca_ast_gen:parse(alpaca_scanner:scan(C)),
    E.

%% Check the type of an expression from the "top-level"
%% of 0 with a new environment.
top_typ_of(Code) ->
    Tokens = alpaca_scanner:scan(Code),
    {ok, E} = alpaca_ast_gen:parse(Tokens),
    typ_of(new_env(), E).

%% Check the type of the expression in code from the "top-level" with a
%% new environment that contains the provided ADTs.
top_typ_with_types(Code, ADTs) ->
    {ok, E} = alpaca_ast_gen:parse(alpaca_scanner:scan(Code)),
    Env = new_env(),
    typ_of(Env#env{current_types=ADTs,
                   type_constructors=constructors(ADTs)},
           E).

%% There are a number of expected "unbound" variables here.  I think this
%% is due to the deallocation problem as described in the first post
%% referenced at the top.
typ_of_test_() ->
    [?_assertMatch({{t_arrow, [t_int], t_int}, _},
                   top_typ_of("let double x = x + x"))
    , ?_assertMatch({{t_arrow, [{t_arrow, [A], B}, A], B}, _},
                    top_typ_of("let apply f x = f x"))
    , ?_assertMatch({{t_arrow, [t_int], t_int}, _},
                    top_typ_of("let doubler x = let double y = y + y in double x"))
    ].

infix_arrow_types_test_() ->
    [?_assertMatch({{t_arrow, [t_int], t_int}, _},
                   top_typ_of("let (<*>) x = x + x"))
    , ?_assertMatch({{t_arrow, [A, {t_arrow, [A], B}], B}, _},
                    top_typ_of("let (|>) x f = f x"))  
    ].    

simple_polymorphic_let_test() ->
    Code =
        "let double_app my_int ="
        "let two_times f x = f (f x) in "
        "let int_double i = i + i in "
        "two_times int_double my_int",
    ?assertMatch({{t_arrow, [t_int], t_int}, _}, top_typ_of(Code)).

polymorphic_let_test() ->
    Code =
        "let double_application my_int my_float = "
        "let two_times f x = f (f x) in "
        "let int_double a = a + a in "
        "let float_double b = b +. b in "
        "let doubled_2 = two_times int_double my_int in "
        "two_times float_double my_float",
    ?assertMatch({{t_arrow, [t_int, t_float], t_float}, _},
                 top_typ_of(Code)).

clause_test_() ->
    [?_assertMatch({{t_clause, t_int, none, t_atom}, _},
                   typ_of(
                     new_env(),
                     #alpaca_clause{pattern={int, 1, 1},
                                  result={atom, 1, true}})),
     ?_assertMatch({{t_clause, {unbound, t0, 0}, none, t_atom}, _},
                   typ_of(
                     new_env(),
                     #alpaca_clause{pattern={symbol, 1, "x"},
                                  result={atom, 1, true}})),
     ?_assertMatch({{t_clause, t_int, none, t_int}, _},
                   typ_of(
                     new_env(),
                     #alpaca_clause{pattern={symbol, 1, "x"},
                                  result=#alpaca_apply{
                                            expr={bif, '+', 1, erlang, '+'},
                                            args=[{symbol, 1, "x"},
                                                  {int, 1, 2}]}}))
    ].

match_test_() ->
    [?_assertMatch({{t_arrow, [t_int], t_int}, _},
                   top_typ_of("let f x = match x with\n  i -> i + 2")),
     ?_assertMatch({error, {cannot_unify, _, _, _, _}},
                   top_typ_of(
                     "let f x = match x with\n"
                     "  i -> i + 1\n"
                     "| :atom -> 2")),
     ?_assertMatch({{t_arrow, [t_int], t_atom}, _},
                   top_typ_of(
                     "let f x = match x + 1 with\n"
                     "  1 -> :x_was_zero\n"
                     "| 2 -> :x_was_one\n"
                     "| _ -> :x_was_more_than_one"))
    ].

%% Testing that type errors are reported for the appropriate line when
%% clauses are unified by match or receive.
pattern_match_error_line_test_() ->
    [?_assertMatch({error, {cannot_unify, _, 3, t_float, t_int}},
                   top_typ_of(
                     "let f x = match x with\n"
                     "    i, is_integer i -> :int\n"
                     "  | f, is_float f -> :float")),
     ?_assertMatch({error, {cannot_unify, _, 4, t_float, t_int}},
                   top_typ_of(
                     "let f () = receive with\n"
                     "    0 -> :zero\n"
                     "  | 1 -> :one\n"
                     "  | 2.0 -> :two\n"
                     "  | 3 -> :three\n")),
     ?_assertMatch({error, {cannot_unify, _, 3, t_string, t_atom}},
                   top_typ_of(
                     "let f x = match x with\n"
                     "    0 -> :zero\n"
                     "  | i -> \"not zero\""))
    ].

tuple_test_() ->
    [?_assertMatch({{t_arrow,
                     [{t_tuple, [t_int, t_float]}],
                     {t_tuple, [t_float, t_int]}}, _},
                   top_typ_of(
                     "let f tuple = match tuple with\n"
                     " (i, f) -> (f +. 1.0, i + 1)")),
     ?_assertMatch({{t_arrow, [t_int], {t_tuple, [t_int, t_atom]}}, _},
                   top_typ_of("let f i = (i + 2, :plus_two)")),
     ?_assertMatch({error, _},
                   top_typ_of(
                     "let f x = match x with\n"
                     "  i -> i + 1\n"
                     "| (_, y) -> y + 1\n")),
     ?_assertMatch({{t_arrow, [{t_tuple,
                                [{unbound, _A, _},
                                 {unbound, _B, _},
                                 {t_tuple,
                                  [t_int, t_int]}]}],
                     {t_tuple, [t_int, t_int]}}, _},
                   top_typ_of(
                     "let f x = match x with\n"
                     " (_, _, (1, x)) -> (x + 2, 1)\n"
                     "|(_, _, (_, x)) -> (x + 2, 50)\n"))
    ].

list_test_() ->
    [?_assertMatch({{t_list, t_float}, _},
                   top_typ_of("1.0 :: []")),
     ?_assertMatch({{t_list, t_int}, _},
                   top_typ_of("1 :: 2 :: []")),
     ?_assertMatch({error, _}, top_typ_of("1 :: 2.0 :: []")),
     ?_assertMatch({{t_arrow,
                     [{unbound, A, _}, {t_list, {unbound, A, _}}],
                     {t_list, {unbound, A, _}}}, _},
                   top_typ_of("let f x y = x :: y")),
     ?_assertMatch({{t_arrow, [{t_list, t_int}], t_int}, _},
                   top_typ_of(
                     "let f l = match l with\n"
                     " h :: t -> h + 1")),
     %% Ensure that a '_' in a list nested in a tuple is renamed properly
     %% so that one does NOT get unified with the other when they're
     %% potentially different types:
     ?_assertMatch({{t_arrow,
                     [{t_tuple, [{t_list, t_int}, {unbound, _, _}, t_float]}],
                     {t_tuple, [t_int, t_float]}}, _},
                   top_typ_of(
                     "let f list_in_tuple =\n"
                     "  match list_in_tuple with\n"
                     "   (h :: 1 :: _ :: t, _, f) -> (h, f +. 3.0)")),
     ?_assertMatch({error, {cannot_unify, undefined, 3, t_float, t_int}},
                   top_typ_of(
                     "let f should_fail x =\n"
                     "let l = 1 :: 2 :: 3 :: [] in\n"
                     "match l with\n"
                     " a :: b :: _ -> a +. b"))
    ].

binary_test_() ->
    [?_assertMatch({t_binary, _},
                   top_typ_of("<<1>>")),
     ?_assertMatch({{t_arrow, [t_binary], t_binary}, _},
                   top_typ_of(
                     "let f x = match x with "
                     "<<1: size=8, 2: size=8, rest: type=binary>> -> rest")),
     ?_assertMatch({error, {cannot_unify, _, 1, t_float, t_int}},
                   top_typ_of("let f () = let x = 1.0 in <<x: type=int>>")),
     ?_assertMatch({{t_arrow, [t_binary], t_string}, _},
                   top_typ_of(
                     "let drop_hello bin = "
                     "  match bin with"
                     "    <<\"hello\": type=utf8, rest: type=utf8>> -> rest"))
    ].

map_test_() ->
    [?_assertMatch({{t_map, t_atom, t_int}, _},
                   top_typ_of("#{:one => 1}")),
     ?_assertMatch({{t_map, t_atom, t_int}, _},
                   top_typ_of("#{:one => 1, :two => 2}")),
     ?_assertMatch({error, {cannot_unify, _, 2, t_atom, t_string}},
                   top_typ_of(
                     "#{:one => 1,\n"
                     "  \"two\" => 2}")),
     ?_assertMatch({{t_arrow, [{t_map, t_atom, t_int}], t_string}, _},
                   top_typ_of(
                     "let f x = match x with\n"
                     "    #{:one => i}, is_integer i -> \"has one\"\n"
                     "  | _ -> \"doesn't have one\"")),
     ?_assertMatch({{t_map, t_atom, t_int}, _},
                   top_typ_of("#{:a => 1 | #{:b => 2}}")),
     ?_assertMatch({error, {cannot_unify, undefined, 1, t_atom, t_string}},
                   top_typ_of("#{:a => 1 | #{\"b\" => 2}}"))
    ].

module_typing_test() ->
    Code =
        "module typing_test\n\n"
        "export add/2\n\n"
        "let add x y = x + y\n\n"
        "let head l = match l with\n"
        "  h :: t -> h",
    [M] = alpaca_ast_gen:make_modules([Code]),
    ?assertMatch({ok, #alpaca_module{
                         functions=[
                                    #alpaca_fun_def{
                                       name={symbol, 5, "add"},
                                       type={t_arrow,
                                             [t_int, t_int],
                                             t_int}},
                                    #alpaca_fun_def{
                                       name={symbol, 7, "head"},
                                       type={t_arrow,
                                             [{t_list, {unbound, A, _}}],
                                             {unbound, A, _}}}
                                   ]}},
                 type_module(M, new_env())).

module_with_forward_reference_test() ->
    Code =
        "module forward_ref\n\n"
        "export add/2\n\n"
        "let add x y = adder x y\n\n"
        "let adder x y = x + y",

    [M] = alpaca_ast_gen:make_modules([Code]),
<<<<<<< HEAD

=======
>>>>>>> 8f3caa55
    Env = new_env(),
    ?assertMatch(
       {ok, #alpaca_module{
               functions=[
                          #alpaca_fun_def{
                             name={symbol, 5, "add"},
                             type={t_arrow, [t_int, t_int], t_int}},
                          #alpaca_fun_def{
                             name={symbol, 7, "adder"},
                             type={t_arrow, [t_int, t_int], t_int}}]}},
       type_module(M, Env#env{current_module=M, modules=[M]})).

simple_inter_module_test() ->
    Mod1 =
        "module inter_module_one\n\n"
        "let add x y = inter_module_two.adder x y",
    Mod2 =
        "module inter_module_two\n\n"
        "export adder/2\n\n"
        "let adder x y = x + y",
<<<<<<< HEAD

=======
>>>>>>> 8f3caa55
    [M1, M2] = alpaca_ast_gen:make_modules([Mod1, Mod2]),

    E = new_env(),
    Env = E#env{modules=[M1, M2]},
    ?assertMatch(
       {ok, #alpaca_module{
               function_exports=[],
               functions=[
                          #alpaca_fun_def{
                             name={symbol, 3, "add"},
                             type={t_arrow, [t_int, t_int], t_int}}]}},
       type_module(M1, Env)).

bidirectional_module_fail_test() ->
    Mod1 =
        "module inter_module_one\n\n"
        "export add/2\n\n"
        "let add x y = inter_module_two.adder x y",
    Mod2 =
        "module inter_module_two\n\n"
        "export adder/2, failing_fun/1\n\n"
        "let adder x y = x + y\n\n"
        "let failing_fun x = inter_module_one.add x x",

    [M1, M2] = alpaca_ast_gen:make_modules([Mod1, Mod2]),
<<<<<<< HEAD

=======
>>>>>>> 8f3caa55
    E = new_env(),
    Env = E#env{modules=[M1, M2]},
    ?assertMatch({error, {bidirectional_module_ref,
                          inter_module_two,
                          inter_module_one}},
                 type_module(M2, Env)).


recursive_fun_test_() ->
    [?_assertMatch({{t_arrow, [t_int], t_rec}, _},
                   top_typ_of(
                     "let f x =\n"
                     "let y = x + 1 in\n"
                     "f y")),
     ?_assertMatch({{t_arrow, [t_int], t_atom}, _},
                   top_typ_of(
                     "let f x = match x with\n"
                     "  0 -> :zero\n"
                     "| x -> f (x - 1)")),
     ?_assertMatch({error, {cannot_unify, undefined, 3, t_int, t_atom}},
                   top_typ_of(
                     "let f x = match x with\n"
                     "  0 -> :zero\n"
                     "| 1 -> 1\n"
                     "| y -> y - 1\n")),
     ?_assertMatch(
        {{t_arrow, [{t_list, {unbound, A, _}},
                    {t_arrow, [{unbound, A, _}], {unbound, B, _}}],
          {t_list, {unbound, B, _}}}, _}
        when A =/= B,
             top_typ_of(
               "let my_map l f = match l with\n"
               "  [] -> []\n"
               "| h :: t -> (f h) :: (my_map t f)"))
    ].

infinite_mutual_recursion_test() ->
    Code =
        "module mutual_rec_test\n\n"
        "let a x = b x\n\n"
        "let b x = let y = x + 1 in a y",

    [M] = alpaca_ast_gen:make_modules([Code]),
<<<<<<< HEAD

=======
>>>>>>> 8f3caa55
    E = new_env(),
    ?assertMatch({ok, #alpaca_module{
                         name=mutual_rec_test,
                         functions=[
                                    #alpaca_fun_def{
                                       name={symbol, 3, "a"},
                                       type={t_arrow, [t_int], t_rec}},
                                    #alpaca_fun_def{
                                       name={symbol, 5, "b"},
                                       type={t_arrow, [t_int], t_rec}}]}},
                 type_module(M, E)).

terminating_mutual_recursion_test() ->
    Code =
        "module terminating_mutual_rec_test\n\n"
        "let a x = let y = x + 1 in b y\n\n"
        "let b x = match x with\n"
        "  10 -> :ten\n"
        "| y -> a y",
    [M] = alpaca_ast_gen:make_modules([Code]),
    E = new_env(),
    ?assertMatch({ok, #alpaca_module{
                         name=terminating_mutual_rec_test,
                         functions=[
                                    #alpaca_fun_def{
                                       name={symbol, 3, "a"},
                                       type={t_arrow, [t_int], t_atom}},
                                    #alpaca_fun_def{
                                       name={symbol, 5, "b"},
                                       type={t_arrow, [t_int], t_atom}}]}},
                 type_module(M, E)).

ffi_test_() ->
    [?_assertMatch({t_int, _},
                   top_typ_of(
                     "beam :io :format [\"One is ~w~n\", [1]] with\n"
                     " _ -> 1")),
     ?_assertMatch({error, {cannot_unify, undefined, 1, t_atom, t_int}},
                   top_typ_of(
                     "beam :a :b [1] with\n"
                     "  (:ok, x) -> 1\n"
                     "| (:error, x) -> :error")),
     ?_assertMatch({{t_arrow, [{unbound, _, _}], t_atom}, _},
                   top_typ_of(
                     "let f x = beam :a :b [x] with\n"
                     "  1 -> :one\n"
                     "| _ -> :not_one"))

    ].

equality_test_() ->
    [?_assertMatch({t_bool, _}, top_typ_of("1 == 2")),
     ?_assertMatch({{t_arrow, [t_int], t_bool}, _},
                   top_typ_of("let f x = 1 == x")),
     ?_assertMatch({error, {cannot_unify, _, _, _, _}}, top_typ_of("1.0 == 1")),
     ?_assertMatch({{t_arrow, [t_int], t_atom}, _},
                   top_typ_of(
                     "let f x = match x with\n"
                     " a, a == 0 -> :zero\n"
                     "|b -> :not_zero")),
     ?_assertMatch({error, {cannot_unify, _, _, t_float, t_int}},
                   top_typ_of(
                     "let f x = match x with\n"
                     "  a -> a + 1\n"
                     "| a, a == 1.0 -> 1"))
    ].

type_guard_test_() ->
    [
     %% In a normal match without union types the is_integer guard should
     %% coerce all of the patterns to t_int:
     ?_assertMatch({{t_arrow, [t_int], t_int}, _},
                   top_typ_of(
                     "let f x = match x with\n"
                     "   i, is_integer i -> i\n"
                     " | _ -> 0")),
     %% Calls to Erlang should use a type checking guard to coerce the
     %% type in the pattern for use in the resulting expression:
     ?_assertMatch({t_int, _},
                   top_typ_of(
                     "beam :a :b [5] with\n"
                     "   :one -> 1\n"
                     " | i, i == 2.0 -> 2\n"
                     " | i, is_integer i -> i\n")),
     %% Two results with different types as determined by their guards
     %% should result in a type error:
     ?_assertMatch({error, {cannot_unify, _, _, t_int, t_float}},
                   top_typ_of(
                     "beam :a :b [2] with\n"
                     "   i, i == 1.0 -> i\n"
                     " | i, is_integer i -> i")),
     %% Guards should work with items from inside tuples:
     ?_assertMatch(
        {{t_arrow, [{t_tuple, [t_atom, {unbound, _, _}]}], t_atom}, _},
        top_typ_of(
          "let f x = match x with\n"
          "   (msg, _), msg == :error -> :error\n"
          " | (msg, _) -> :ok"))

    ].

%%% ### ADT Tests
%%%
%%%
%%% Tests for ADTs that are simply unions of existing types:
union_adt_test_() ->
    [?_assertMatch({error, {cannot_unify, _, 1, t_int, t_atom}},
                   top_typ_with_types(
                     "let f x = match x with "
                     "  0 -> :zero"
                     "| i, is_integer i -> i",
                     [])),
     %% Adding a type that unions integers and atoms should make the
     %% previously failing code pass.
     ?_assertMatch({{t_arrow,
                     [t_int],
                     #adt{name="t", vars=[]}},
                    _},
                   top_typ_with_types(
                     "let f x = match x with "
                     "  0 -> :zero"
                     "| i, is_integer i -> i",
                     [#alpaca_type{name={type_name, 1, "t"},
                                 vars=[],
                                 members=[t_int, t_atom]}]))
    ].

type_tuple_test_() ->
    %% This first test passes but the second does not due to a spawn limit.
    %% I believe an infinite loop is occuring when unification fails between
    %% t_int and t_tuple in try_types which causes unify to reinstantiate the
    %% types and the cycle continues.  Both orderings of members need to work.
    [?_assertMatch({{t_arrow,
                     [#adt{name="t", vars=[{"x", {unbound, t1, 0}}]}],
                     t_atom},
                    _},
                   top_typ_with_types(
                     "let f x = match x with "
                     "   0 -> :zero"
                     "| (i, 0) -> :adt",
                     [#alpaca_type{name={type_name, 1, "t"},
                                 vars=[{type_var, 1, "x"}],
                                 members=[#alpaca_type_tuple{
                                             members=[{type_var, 1, "x"},
                                                      t_int]},
                                          t_int]}])),
     ?_assertMatch({{t_arrow,
                     [#adt{name="t", vars=[{"x", {unbound, t1, 0}}]}],
                     t_atom},
                    _},
                   top_typ_with_types(
                     "let f x = match x with "
                     "   0 -> :zero"
                     "| (i, 0) -> :adt",
                     [#alpaca_type{name={type_name, 1, "t"},
                                 vars=[{type_var, 1, "x"}],
                                 members=[t_int,
                                          #alpaca_type_tuple{
                                             members=[{type_var, 1, "x"},
                                                      t_int]}]}])),
     %% A recursive type with a bad variable:
     ?_assertMatch(
        {error, {bad_variable, 1, "y"}},
        top_typ_with_types(
          "let f x = match x with "
          " 0 -> :zero"
          "| (i, 0) -> :adt"
          "| (0, (i, 0)) -> :nested",
          [#alpaca_type{name={type_name, 1, "t"},
                      vars=[{type_var, 1, "x"}],
                      members=[t_int,
                               #alpaca_type_tuple{
                                  members=[{type_var, 1, "x"},
                                           t_int]},
                               #alpaca_type_tuple{
                                  members=[t_int,
                                           #alpaca_type{
                                              name={type_name, 1, "t"},
                                              vars=[{type_var, 1, "y"}]}
                                          ]}]}]))
    ].

same_polymorphic_adt_union_test_() ->
    [?_assertMatch({{t_arrow,
                     [#adt{name="t", vars=[{"x", t_float}]},
                      #adt{name="t", vars=[{"x", t_int}]}],
                     {t_tuple, [t_atom, t_atom]}},
                    _},
                   top_typ_with_types(
                     "let f x y ="
                     "  let a = match x with"
                     "  (0.0, 0) -> :zero "
                     "| (0.0, 0, :atom) -> :zero_atom in "
                     "  let b = match y with"
                     "  (1, 1) -> :int_one"
                     "| (1, 1, :atom) -> :one_atom in "
                     "(a, b)",
                     [#alpaca_type{name={type_name, 1, "t"},
                                 vars=[{type_var, 1, "x"}],
                                 members=[#alpaca_type_tuple{
                                             members=[{type_var, 1, "x"},
                                                      t_int]},
                                          #alpaca_type_tuple{
                                             members=[{type_var, 1, "x"},
                                                      t_int,
                                                      t_atom]}]}]))
    ].

type_constructor_test_() ->
    [?_assertMatch({{t_arrow,
                     [#adt{name="t", vars=[{"x", {unbound, _, _}}]}],
                     t_atom},
                    _},
                   top_typ_with_types(
                     "let f x = match x with "
                     "i, is_integer i -> :is_int"
                     "| A i -> :is_a",
                     [#alpaca_type{name={type_name, 1, "t"},
                                 vars=[{type_var, 1, "x"}],
                                 members=[t_int,
                                          #alpaca_constructor{
                                             name={type_constructor, 1, "A"},
                                             arg={type_var, 1, "x"}}]}])),
     ?_assertMatch(
        {{t_arrow,
          [t_int],
          #adt{name="even_odd", vars=[]}},
         _},
        top_typ_with_types(
          "let f x = match x % 2 with "
          "  0 -> Even x"
          "| 1 -> Odd x",
          [#alpaca_type{name={type_name, 1, "even_odd"},
                      vars=[],
                      members=[#alpaca_constructor{
                                  name={type_constructor, 1, "Even"},
                                  arg=t_int},
                               #alpaca_constructor{
                                  name={type_constructor, 1, "Odd"},
                                  arg=t_int}]}])),
     ?_assertMatch(
        {{t_arrow,
          [#adt{name="json_subset", vars=[]}],
          t_atom},
         _},
        top_typ_with_types(
          "let f x = match x with "
          "  i, is_integer i -> :int"
          "| f, is_float f   -> :float"
          "| (k, v)          -> :keyed_value",
          [#alpaca_type{
              name={type_name, 1, "json_subset"},
              vars=[],
              members=[t_int,
                       t_float,
                       #alpaca_type_tuple{
                          members=[t_string,
                                   #alpaca_type{
                                      name={type_name, 1, "json_subset"}}]}
                      ]}])),
     ?_assertMatch(
        {{t_arrow,
          [{unbound, V, _}],
          #adt{name="my_list", vars=[{"x", {unbound, V, _}}]}},
         _},
        top_typ_with_types(
          "let f x = Cons (x, Cons (x, Nil))",
          [#alpaca_type{
              name={type_name, 1, "my_list"},
              vars=[{type_var, 1, "x"}],
              members=[#alpaca_constructor{
                          name={type_constructor, 1, "Cons"},
                          arg=#alpaca_type_tuple{
                                 members=[{type_var, 1, "x"},
                                          #alpaca_type{
                                             name={type_name, 1, "my_list"},
                                             vars=[{type_var, 1, "x"}]}]}},
                       #alpaca_constructor{
                          name={type_constructor, 1, "Nil"},
                          arg=none}]}])),
     ?_assertMatch(
        {error, {cannot_unify, _, _, t_float, t_int}},
        top_typ_with_types(
          "let f x = Cons (1, Cons (2.0, Nil))",
          [#alpaca_type{
              name={type_name, 1, "my_list"},
              vars=[{type_var, 1, "x"}],
              members=[#alpaca_constructor{
                          name={type_constructor, 1, "Cons"},
                          arg=#alpaca_type_tuple{
                                 members=[{type_var, 1, "x"},
                                          #alpaca_type{
                                             name={type_name, 1, "my_list"},
                                             vars=[{type_var, 1, "x"}]}]}},
                       #alpaca_constructor{
                          name={type_constructor, 1, "Nil"},
                          arg=none}]}])),
     ?_assertMatch(
        {{t_arrow,
          [{unbound, _, _}],
          #adt{name="t", vars=[]}},
         _},
        top_typ_with_types(
          "let f x = Constructor [1]",
          [#alpaca_type{
              name={type_name, 1, "t"},
              vars=[],
              members=[#alpaca_constructor{
                          name={type_constructor, 1, "Constructor"},
                          arg={alpaca_list, t_int}}]}])),
     ?_assertMatch(
        {{t_arrow,
          [{unbound, _, _}],
          #adt{name="t", vars=[]}},
         _},
        top_typ_with_types(
          "let f x = Constructor #{1 => \"one\"}",
          [#alpaca_type{
              name={type_name, 1, "t"},
              vars=[],
              members=[#alpaca_constructor{
                          name={type_constructor, 1, "Constructor"},
                          arg={alpaca_map, t_int, t_string}}]}])),
     ?_assertMatch(
        {{t_arrow,
          [{unbound, _, _}],
          #adt{name="t", vars=[]}},
         _},
        top_typ_with_types(
          "let f x = Constructor 1",
          [#alpaca_type{
              name={type_name, 1, "t"},
              vars=[],
              members=[#alpaca_constructor{
                          name={type_constructor, 1, "Constructor"},
                          arg=#alpaca_type{name={type_name, 1, "union"}}}]},
           #alpaca_type{
              name={type_name, 1, "union"},
              vars=[],
              members=[t_int, t_float]}]))
    ].

type_constructor_with_pid_arg_test() ->
    Code = "module constructor\n\n"
           "type t = Constructor pid int\n\n"
           "let a x = receive with i -> x + i\n\n"
           "let make () = Constructor (spawn a 2)",
     ?assertMatch({ok, _}, module_typ_and_parse(Code)).


type_constructor_multi_level_type_alias_arg_test() ->
    Code =
        "module constructor\n\n"
        "type twotuplelist 'a 'b = list ('a, 'b)\n\n"
        "type proplist 'v = twotuplelist atom 'v\n\n"
        "type checklist = proplist bool\n\n"
        "type constructor = Constructor checklist\n\n",
    Valid = Code ++ "let make () = Constructor [(:test_passed, true)]",
    BadKey = Code ++ "let make () = Constructor [(1, true)]",
    BadVal = Code ++ "let make () = Constructor [(:test_passed, 1)]",
    BadArg = Code ++ "let make () = Constructor 1",
    ?assertMatch({ok, #alpaca_module{}}, module_typ_and_parse(Valid)),
    ?assertMatch({error, {cannot_unify, _, _, _, _}},
                 module_typ_and_parse(BadKey)),
    ?assertMatch({error, {cannot_unify, _, _, _, _}},
                 module_typ_and_parse(BadVal)),
    ?assertMatch({error, {cannot_unify, _, _, _, _}},
                 module_typ_and_parse(BadArg)).

type_var_replacement_test_() ->
    [fun() ->
             Code =
                 "module nested\n\n"
                 "type option 'a = Some 'a | None\n\n"
                 "type either 'a = Left 'a | Right option int\n\n"
                 "let foo x =\n"
                 "  match x with\n"
                 "    Right Some a -> a\n\n"
                 "let tester () = foo Right Some 1",
             ?assertMatch(
                {ok, #alpaca_module{
                        functions=[#alpaca_fun_def{},
                                   #alpaca_fun_def{
                                      type={t_arrow, [t_unit], t_int}}]}},
                module_typ_and_parse(Code))
     end
    ,fun() ->
             Code =
                 "module nested\n\n"
                 "type option 'a = Some 'a | None\n\n"
                 "type either 'a = Left 'a | Right option 'a\n\n"
                 "let foo x =\n"
                 "  match x with\n"
                 "    Right Some a -> a\n\n"
                 "let tester () = foo Right Some 1",
             ?assertMatch(
                {ok, #alpaca_module{
                        functions=[#alpaca_fun_def{},
                                   #alpaca_fun_def{
                                      type={t_arrow, [t_unit], t_int}}]}},
                module_typ_and_parse(Code))
     end
    ].

%%% Type constructors that use underscores in pattern matches to discard actual
%%% values should work, depends on correct recursive renaming.
rename_constructor_wildcard_test() ->
    Code =
        "module module_with_wildcard_constructor_tuples\n\n"
        "type t = int | float | Pair (string, t)\n\n"
        "let a x = match x with\n"
        "i, is_integer i -> :int\n"
        "| f, is_float f -> :float\n"
        "| Pair (_, _) -> :tuple\n"
        "| Pair (_, Pair (_, _)) -> :nested_t"
        "| Pair (_, Pair (_, Pair(_, _))) -> :double_nested_t",
    [M] = alpaca_ast_gen:make_modules([Code]),
    Env = new_env(),
    Res = type_module(M, Env),
    ?assertMatch(
       {ok, #alpaca_module{
               functions=[#alpaca_fun_def{
                             name={symbol, 5, "a"},
                             type={t_arrow,
                                   [#adt{
                                       name="t",
                                       vars=[],
                                       members=[{t_adt_cons, "Pair"},
                                                t_float,
                                                t_int]}],
                                   t_atom}}]}},
       Res).

module_with_map_in_adt_test() ->
    Code =
        "module module_with_map_in_adt_test\n\n"
        "type t 'v = list 'v | map atom 'v\n\n"
        "let a x = match x with\n"
        "    h :: t -> h"
        "  | #{:key => v} -> v",
    [M] = alpaca_ast_gen:make_modules([Code]),
    ?assertMatch({ok, _}, type_modules([M])).

module_with_adt_map_error_test() ->
    Code =
        "module module_with_map_in_adt_test\n\n"
        "type t 'v = list 'v | map atom 'v\n\n"
        "let a x = match x with\n"
        "    h :: t, is_string h -> h"
        "  | #{:key => v}, is_chars v -> v",
    [M] = alpaca_ast_gen:make_modules([Code]),
    Res = type_modules([M]),
    ?assertMatch(
       {error, {cannot_unify, _, _, {t_map, _, _}, {t_list, _}}}, Res).

json_union_type_test() ->
    Code =
        "module json_union_type_test\n\n"
        "type json = int | float | string | bool "
        "          | list json "
        "          | list (string, json)\n\n"
        "let json_to_atom j = match j with "
        "    i, is_integer i -> :int"
        "  | f, is_float f -> :float"
        "  | (_, _) :: _ -> :json_object"
        "  | _ :: _ -> :json_array",
    [M] = alpaca_ast_gen:make_modules([Code]),
    Env = new_env(),
    Res = type_module(M, Env),
    ?assertMatch(
       {ok,
        #alpaca_module{
           types=[#alpaca_type{
                     module='json_union_type_test',
                     name={type_name, 3, "json"}}],
           functions=[#alpaca_fun_def{
                         name={symbol, _, "json_to_atom"},
                         type={t_arrow,
                               [#adt{name="json",
                                     members=[{t_list,
                                               {t_tuple,
                                                [t_string,
                                                 #adt{name="json"}]}},
                                              {t_list,
                                               #adt{name="json"}},
                                              t_bool,
                                              t_string,
                                              t_float,
                                              t_int]}],
                               t_atom}}]}},
       Res).

module_with_types_test() ->
    Code =
        "module module_with_types\n\n"
        "type t = int | float | (string, t)\n\n"
        "let a x = match x with\n"
        "i, is_integer i -> :int\n"
        "| f, is_float f -> :float\n"
        "| (_, _) -> :tuple"
        "| (_, (_, _)) -> :nested",
    [M] = alpaca_ast_gen:make_modules([Code]),
    Env = new_env(),
    Res = type_module(M, Env),
    ?assertMatch(
       {ok, #alpaca_module{
               functions=[#alpaca_fun_def{
                             name={symbol, 5, "a"},
                             type={t_arrow,
                                   [#adt{
                                       name="t",
                                       vars=[],
                                       members=[{t_tuple,
                                                 [t_string,
                                                  #adt{name="t",
                                                       vars=[],
                                                       members=[]}]},
                                                t_float,
                                                t_int
                                               ]}],
                                   t_atom}}]}},
       Res).

recursive_polymorphic_adt_test() ->
    Code = polymorphic_tree_code() ++
        "\n\nlet succeed () = height (Node (Leaf, 1, (Node (Leaf, 1, Leaf))))",

    [M] = alpaca_ast_gen:make_modules([Code]),
    Res = type_modules([M]),
    ?assertMatch({ok, _}, Res).

recursive_polymorphic_adt_fails_to_unify_with_base_type_test() ->
    Code = polymorphic_tree_code() ++
          "\n\nlet fail () = height 1",
    [M] = alpaca_ast_gen:make_modules([Code]),
    Res = type_modules([M]),
    ?assertMatch({error,
                   {cannot_unify,tree,15,
                       {adt,"tree",
                           [{"a",_}],
                           [{t_adt_cons,"Node"},{t_adt_cons,"Leaf"}]},
                       t_int}},
                 Res).

polymorphic_tree_code() ->
    "module tree\n\n"
    "type tree 'a = Leaf | Node (tree 'a, 'a, tree 'a)\n\n"
    "let height t =\n"
    "  match t with\n"
    "    Leaf -> 0\n"
    "  | Node (l, _, r) -> 1 + (max (height l) (height r))\n\n"
    "let max a b =\n"
    "  match (a > b) with\n"
    "    true -> a\n"
    "  | false -> b".

builtin_types_as_type_variables_test() ->
    Code =
        "module optlist\n\n"
        "type proplist 'k 'v = list ('k, 'v)\n\n"
        "type optlist 'v = proplist atom 'v",
    [M] = alpaca_ast_gen:make_modules([Code]),
    Res = type_modules([M]),
    ?assertMatch({ok, _}, Res).

module_matching_lists_test() ->
    Code =
        "module module_matching_lists\n\n"
        "type my_list 'x = Nil | Cons ('x, my_list 'x)\n\n"
        "let a x = match x with "
        "  Nil -> :nil"
        "  | Cons (i, Nil), is_integer i -> :one_item"
        "  | Cons (i, xx) -> :more_than_one",

    [M] = alpaca_ast_gen:make_modules([Code]),
    Env = new_env(),
    Res = type_module(M, Env),
    ?assertMatch({ok, #alpaca_module{
                         functions=[#alpaca_fun_def{
                                       name={symbol, 5, "a"},
                                       type={t_arrow,
                                             [#adt{
                                                 name="my_list",
                                                 vars=[{"x", t_int}]}],
                                             t_atom}}]}},
                 Res).

%%% When ADTs are instantiated their variables and references to those
%%% variables are put in reference cells.  Two functions that use the
%%% ADT with different types should not permanently union the ADTs
%%% variables, one preventing the other from using the ADT.
type_var_protection_test() ->
    Code =
        "module module_matching_lists\n\n"
        "type my_list 'x = Nil | Cons ('x, my_list 'x)\n\n"
        "let a x = match x with "
        "  Nil -> :nil"
        "  | Cons (i, Nil), is_integer i -> :one_integer"
        "  | Cons (i, xx) -> :more_than_one_integer\n\n"

        "let b x = match x with "
        "  Nil -> :nil"
        "  | Cons (f, Nil), is_float f -> :one_float"
        "  | Cons (f, xx) -> :more_than_one_float\n\n"

        "let c () = (Cons (1.0, Nil), Cons(1, Nil))",

    [M] = alpaca_ast_gen:make_modules([Code]),
    Env = new_env(),
    Res = type_module(M, Env),
    ?assertMatch(
       {ok, #alpaca_module{
               functions=[#alpaca_fun_def{
                             name={symbol, 5, "a"},
                             type={t_arrow,
                                   [#adt{
                                       name="my_list",
                                       vars=[{"x", t_int}]}],
                                   t_atom}},
                          #alpaca_fun_def{
                             name={symbol, 7, "b"},
                             type={t_arrow,
                                   [#adt{
                                       name="my_list",
                                       vars=[{"x", t_float}]}],
                                   t_atom}},
                          #alpaca_fun_def{
                             name={symbol, 9, "c"},
                             type={t_arrow,
                                   [t_unit],
                                   {t_tuple,
                                    [#adt{
                                        name="my_list",
                                        vars=[{"x", t_float}]},
                                     #adt{
                                        name="my_list",
                                        vars=[{"x", t_int}]}]}}}]}},
       Res).

type_var_protection_fail_unify_test() ->
    Code =
        "module module_matching_lists\n\n"
        "type my_list 'x = Nil | Cons ('x, my_list 'x)\n\n"
        "let c () = "
        "  let x = Cons (1.0, Nil) in "
        "  Cons (1, x)",
<<<<<<< HEAD

=======
>>>>>>> 8f3caa55
    [M] = alpaca_ast_gen:make_modules([Code]),

    Res = type_modules([M]),
    ?assertMatch(
       {error, {cannot_unify, module_matching_lists, 5, t_float, t_int}}, Res).

type_error_in_test_test() ->
    Code =
        "module type_error_in_test\n\n"
        "let add x y = x + y\n\n"
        "test \"add floats\" = add 1.0 2.0",
    Res = module_typ_and_parse(Code),
    ?assertEqual(
       {error, {cannot_unify, type_error_in_test, 5, t_int, t_float}}, Res).

%% At the moment we don't care what the type of the test expression is,
%% only that it type checks.
typed_tests_test() ->
    Code =
        "module type_error_in_test\n\n"
        "let add x y = x + y\n\n"
        "test \"add floats\" = add 1 2",
    Res = module_typ_and_parse(Code),
    ?assertMatch({ok, #alpaca_module{
                         tests=[#alpaca_test{name={string, 5, "add floats"}}]}},
                 Res).

polymorphic_list_as_return_value_test_() ->
    [fun() ->
             Code =
                 "module list_tests\n\n"
                 "let is_empty l =\n"
                 "    match l with\n"
                 "        []   -> true\n"
                 "    | _ :: _ -> false\n\n"
                 "let a () = is_empty []\n\n"
                 "let b () = is_empty [:ok]\n\n"
                 "let c () = is_empty [1]",
             Res = module_typ_and_parse(Code),
             ?assertMatch({ok, _}, Res)
     end
    ,fun() ->
             Code =
                 "module poly_list_head\n\n"
                 "let head l =\n"
                 "  match l with\n"
                 "    a :: _ -> a\n\n"
                 "let foo () = head [1, 2]",
             ?assertMatch(
                {ok, #alpaca_module{
                        functions=[#alpaca_fun_def{},
                                   #alpaca_fun_def{
                                      type={t_arrow, [t_unit], t_int}}]}},
                module_typ_and_parse(Code))
     end
    ].

polymorphic_adt_as_return_value_test() ->
    Code =
        "module option\n\n"
        "type option 't = Some 't | None\n\n"
        "let is_none opt =\n"
        "    match opt with\n"
        "        None   -> true\n"
        "    |   Some _ -> false\n\n"
        "let a () = is_none None\n\n"
        "let b () = is_none (Some :a)\n\n"
        "let c () = is_none (Some 1)",
    Res = module_typ_and_parse(Code),
    ?assertMatch({ok, _}, Res).

polymorphic_map_as_return_value_test_() ->
    [fun() ->
             Code =
                 "module empty_map\n\n"
                 "let is_empty m =\n"
                 "    match m with\n"
                 "        #{} -> true\n"
                 "        | _ -> false\n\n"
                 "let a () = is_empty #{}\n\n"
                 "let b () = is_empty #{:a => 1}\n\n"
                 "let c () = is_empty #{1 => :a}\n\n",
             Res = module_typ_and_parse(Code),
             ?assertMatch({ok, _}, Res)
     end
     , fun() ->
               Code =
                   "module poly_map\n\n"
                   "let get_a m =\n"
                   "  match m with\n"
                   "    #{:a => a} -> a\n\n"
                   "let foo () = get_a #{:a => 1}",
               ?assertMatch(
                  {ok, #alpaca_module{
                          functions=[#alpaca_fun_def{
                                       type={t_arrow,
                                             [{t_map, t_atom, {unbound, A, _}}],
                                             {unbound, A, _}}},
                                    #alpaca_fun_def{
                                       type={t_arrow, [t_unit], t_int}
                                      }]
                         }},
                  module_typ_and_parse(Code))
       end
    ].

polymorphic_tuple_as_return_value_test() ->
    Code =
        "module poly_tuple\n\n"
        "let second t =\n"
        "  match t with\n"
        "    (_, x)  -> x\n\n"
        "let a () = second (1, 2) \n\n"
        "let b () = second (:a, :b)",
    Res = module_typ_and_parse(Code),
    ?assertMatch({ok, _}, Res).

polymorphic_process_as_return_value_test() ->
    Code =
        "module poly_process\n\n"
        "let behaviour state state_f =\n"
        "  receive with\n"
        "    x -> behaviour (state_f state x) state_f \n\n"
        "let a () = let f x y = x + y in spawn behaviour 1 f\n\n"
        "let b () = \n"
        "  let f x y = x +. y in\n"
        "  let p = spawn behaviour 1.0 f in\n"
        "  let u = send :a p in\n"
        "  p",
    Res = module_typ_and_parse(Code),
    ?assertMatch({error, {cannot_unify, poly_process, 12, t_float, t_atom}}, Res).

polymorphic_spawn_test() ->
    FunCode = 
        "let behaviour state state_f =\n"
        "  receive with\n"
        "    x -> behaviour (state_f state x) state_f",
    BaseEnv = new_env(),
    {ok, FunExp} = alpaca_ast_gen:parse(alpaca_scanner:scan(FunCode)),
    {FunType, _} = typ_of(BaseEnv, FunExp),
    ?assertMatch({t_receiver,
                  {unbound,t2,0},
                  {t_arrow,
                   [{unbound,t0,0},
                    {t_arrow, 
                     [{unbound,t0,0},{unbound,t2,0}],
                     {unbound,t0,0}}],
                   t_rec}}, 
                 FunType),
    NewBindings = [{"behaviour", FunType}|BaseEnv#env.bindings],
    NewModule = #alpaca_module{functions=[FunExp#alpaca_fun_def{type=FunType}]},
    EnvWithFun = BaseEnv#env{bindings=NewBindings, current_module=NewModule},
    SpawnCode = "let f x y = x +. y in spawn behaviour 1.0 f",
    {ok, SpawnExp} = alpaca_ast_gen:parse(alpaca_scanner:scan(SpawnCode)),
    {SpawnType, _} = typ_of(EnvWithFun,  SpawnExp),
                            
    ?assertMatch({t_pid, t_float}, SpawnType).


%%% ### Process Interaction Typing Tests
%%%
%%% Things like receive, send, and spawn.

module_typ_and_parse(Code) ->
    [M] = alpaca_ast_gen:make_modules([Code]),
    case type_modules([M]) of
        {ok, [M2]} -> {ok, M2};
        Err        -> Err
    end.

receive_test_() ->
    [?_assertMatch({{t_receiver, t_int, t_int}, _},
                   top_typ_of(
                     "receive with "
                     "  i -> i + 1")),
     ?_assertMatch({error, {cannot_unify, _, _, t_float, t_int}},
                   top_typ_of(
                     "receive with "
                     "  i -> i + 1 "
                     "| f -> f +. 1")),
     fun() ->
             Code =
                 "module receive_adt\n\n"
                 "type my_union = float | int\n\n"
                 "let a () = receive with "
                 "  i, is_integer i -> :received_int"
                 "| f, is_float f -> :received_float",
             ?assertMatch(
                {ok, #alpaca_module{
                        functions=[#alpaca_fun_def{
                                      name={symbol, 5, "a"},
                                      type={t_receiver,
                                            #adt{name="my_union"},
                                            {t_arrow,
                                             [t_unit],
                                             t_atom}}
                                     }]}},
                module_typ_and_parse(Code))
     end,
     fun() ->
             Code =
                 "module union_receives\n\n"
                 "let f x = receive with "
                 "    0 -> :ok"
                 "  | i -> g (i + x)\n\n"
                 "let g x = receive with "
                 "  i -> f (i - x)",
             ?assertMatch(
                {ok, #alpaca_module{
                        functions=[#alpaca_fun_def{
                                      name={symbol, 3, "f"},
                                      type={t_receiver,
                                            t_int,
                                            {t_arrow,
                                             [t_int],
                                             t_atom}}},
                                   #alpaca_fun_def{
                                      name={symbol, 5, "g"},
                                      type={t_receiver,
                                            t_int,
                                            {t_arrow,
                                             [t_int],
                                             t_atom}}}
                                  ]}},
                module_typ_and_parse(Code))
     end,
     fun() ->
             Code =
                 "module union_for_two_receivers\n\n"
                 "type t = A | B\n\n"
                 "let a () = receive with "
                 "    A -> b ()\n\n"
                 "let b () = receive with "
                 "    B -> a () after 5 a()",
             ?assertMatch(
                {ok, #alpaca_module{
                        functions=[#alpaca_fun_def{
                                      name={symbol, 5, "a"},
                                      type={t_receiver,
                                            #adt{name="t"},
                                            {t_arrow,
                                             [t_unit],
                                             t_rec}}},
                                   #alpaca_fun_def{
                                      name={symbol, 7, "b"},
                                      type={t_receiver,
                                            #adt{name="t"},
                                            {t_arrow,
                                             [t_unit],
                                             t_rec}}}
                                  ]}},
                module_typ_and_parse(Code))
     end,
     fun() ->
             Code =
                 "module receive_in_let\n\n"
                 "let f x = "
                 "  let y = receive with "
                 "    i -> i "
                 "  in let z = receive with "
                 "    i -> i "
                 "  in x + y + z",
             ?assertMatch(
                {ok, #alpaca_module{
                        functions=[#alpaca_fun_def{
                                      type={t_receiver,
                                            t_int,
                                            {t_arrow,
                                             [t_int],
                                             t_int}}}
                                  ]}},
                module_typ_and_parse(Code))
     end,
     fun() ->
             Code =
                 "module receive_in_let\n\n"
                 "let f x = "
                 "  let y = receive with "
                 "    i -> i "
                 "  in let z = receive with "
                 "    flt, is_float flt -> flt "
                 "  in x + y + z",
             ?assertMatch({error, {cannot_unify, _, _, t_float, t_int}},
                          module_typ_and_parse(Code))
     end

    ].

spawn_test_() ->
    [fun() ->
             Code =
                 "module spawn_module\n\n"
                 "export f/1, start_f/1\n\n"
                 "let f x = receive with "
                 " i -> f (x + i)\n\n"
                 "let start_f init = spawn f init",
             ?assertMatch({ok, #alpaca_module{
                                  functions=[#alpaca_fun_def{
                                                name={symbol, 5, "f"},
                                                type={t_receiver,
                                                      t_int,
                                                      {t_arrow,
                                                       [t_int],
                                                       t_rec}}},
                                             #alpaca_fun_def{
                                                name={symbol, 7, "start_f"},
                                                type={t_arrow,
                                                      [t_int],
                                                      {t_pid, t_int}
                                                     }}]}},
                          module_typ_and_parse(Code))
     end
    , fun() ->
              Code =
                  "module spawn_composed_receiver\n\n"
                  "let recv () = receive with "
                  "  i, is_integer i -> i\n\n"
                  "let not_recv () = (recv ()) + 2",
              ?assertMatch(
                 {ok, #alpaca_module{
                         functions=[#alpaca_fun_def{
                                       name={symbol, 3, "recv"},
                                       type={t_receiver,
                                             t_int,
                                             {t_arrow,
                                              [t_unit],
                                              t_int}}},
                                    #alpaca_fun_def{
                                       name={symbol, 5, "not_recv"},
                                       type={t_receiver,
                                             t_int,
                                             {t_arrow,
                                              [t_unit],
                                              t_int}}}]}},
                 module_typ_and_parse(Code))
      end
    , fun() ->
              Code =
                  "module spawn_composed_pid\n\n"
                  "type t = A int | B int\n\n"
                  "let a x = let y = receive with "
                  "    B xx -> b (x + xx)\n"
                  "  | A xx -> xx + x in "
                  "  a (x + y)\n\n"
                  "let b x = receive with "
                  "    A xx -> a (x + xx)\n"
                  "  | B xx -> b (xx + x)\n\n"
                  "let start_a init = spawn a init",
              ?assertMatch(
                 {ok, #alpaca_module{
                         functions=[#alpaca_fun_def{
                                       name={symbol, _, "a"},
                                       type={t_receiver,
                                             #adt{name="t"},
                                             {t_arrow,
                                              [t_int],
                                              t_rec}}},
                                    #alpaca_fun_def{
                                       name={symbol, _, "b"},
                                       type={t_receiver,
                                             #adt{name="t"},
                                             {t_arrow,
                                              [t_int],
                                              t_rec}}},
                                    #alpaca_fun_def{
                                       name={symbol, _, "start_a"},
                                       type={t_arrow,
                                             [t_int],
                                             {t_pid, #adt{name="t"}}}}]}},
                 module_typ_and_parse(Code))
      end
    , fun() ->
              Code =
                  "module unify_failure_for_spawn\n\n"
                  "type t = A int\n\n"
                  "type u = B int\n\n"
                  "let a x = let y = receive with "
                  "    B xx -> b (x + xx)\n"
                  "  | A xx -> xx + x in "
                  "  a (x + y)\n\n"
                  "let b x = receive with "
                  "    A xx -> a (x + xx)\n"
                  "  | B xx -> b (xx + x)\n\n"
                  "let start_a init = spawn a [init]",
              ?assertMatch(
                 {error, {cannot_unify, _, _, #adt{name="u"}, #adt{name="t"}}},
                 module_typ_and_parse(Code))
      end
    , fun() ->
              Code =
                  "module non_receiver_pid\n\n"
                  "export f/1, start_f/1\n\n"
                  "let f x = f (x + 1)\n\n"
                  "let start_f () = spawn f 0",
              ?assertMatch(
                 {ok, #alpaca_module{
                         functions=[#alpaca_fun_def{
                                       name={symbol, _, "f"},
                                       type={t_arrow, [t_int], t_rec}},
                                    #alpaca_fun_def{}]}},
                 module_typ_and_parse(Code))
      end
    ].

send_message_test_() ->
    [fun() ->
             Code =
                 "module send_example_1\n\n"
                 "let f x = receive with "
                 "  i -> f (i + x)\n\n"
                 "let spawn_and_message_f () = "
                 "  let p = spawn f 0 in "
                 "  send 1 p",
             ?assertMatch(
                {ok, #alpaca_module{}},
                module_typ_and_parse(Code))
     end
    , fun() ->
              Code =
                  "module send_to_bad_pid\n\n"
                  "let f x = receive with "
                  "  i -> f (i + x)\n\n"
                  "let spawn_and_message_f () = "
                  "  let p = spawn f 0 in "
                  "  send 1.0 p",
              ?assertMatch(
                 {error, {cannot_unify, _, _, t_int, t_float}},
                 module_typ_and_parse(Code))
      end
    , fun() ->
              Code =
                  "module send_to_non_pid\n\n"
                  "let f x = send 1 2",
              ?assertMatch(
                 {error, {cannot_unify, send_to_non_pid, _, t_int, {t_pid, _}}},
                 module_typ_and_parse(Code))
      end
    , fun() ->
              Code =
                  "module send_to_non_receiver\n\n"
                  "let f x = f (x+1)\n\n"
                  "let start_f x = "
                  "  let p = spawn f x in "
                  "  send 1 p",
              ?assertMatch(
                 {error, {cannot_unify, _, _, undefined, t_int}},
                 module_typ_and_parse(Code))
      end
    ].

%% Tests for records

record_inference_test_() ->
    [?_assertMatch({#t_record{
                      members=[#t_record_member{name=x, type=t_int},
                               #t_record_member{name=y, type=t_float}],
                      row_var={unbound, _, _}}, _},
                   top_typ_of("{x=1, y=2.0}")),
     fun() ->
             Code =
                 "let f r = match r with\n"
                 "  {x = x1} -> x1 + 1",
             ?assertMatch({{t_arrow, 
                            [#t_record{
                                 members=[#t_record_member{
                                             name=x,
                                             type=t_int}],
                                 row_var={unbound, _, _}}],
                            t_int}, _},
                          top_typ_of(Code))
     end,
     fun() ->
             Code =
                 "module record_inference_test_unify\n\n"
                 "let f r = match r with\n"
                 "  {x = x1} -> (x1 * 2, r)\n\n"
                 "let g () = f {x=1, y=2}",
             ?assertMatch({ok, 
                           #alpaca_module{
                              functions=[#alpaca_fun_def{
                                            name={symbol, _, "f"},
                                            type={t_arrow,
                                                  [#t_record{
                                                      members=[#t_record_member{
                                                                  name=x,
                                                                  type=t_int}],
                                                      row_var={unbound, A, _}}],
                                                  {t_tuple,
                                                   [t_int,
                                                    #t_record{
                                                       members=[#t_record_member{
                                                                   name=x,
                                                                   type=t_int}],
                                                       row_var={unbound, A, _}}]}}},
                                         #alpaca_fun_def{
                                            name={symbol, _, "g"},
                                            type={t_arrow,
                                                  [t_unit],
                                                  {t_tuple,
                                                   [t_int,
                                                    #t_record{
                                                       members=[#t_record_member{
                                                                   name=x,
                                                                   type=t_int},
                                                                #t_record_member{
                                                                   name=y,
                                                                   type=t_int}],
                                                       row_var={unbound, B, _}}]}}
                                           }]
                             }},
                          module_typ_and_parse(Code))
     end,
     ?_assertException(error, {missing_record_field, 1, y},
                   top_typ_of("let f () = "
                              "  let g r = match r with "
                              "    {x=x1, y=y1} -> x1 + y1 in "
                              "  g {x=1}")),
     fun() ->
             Code =
                 "module record_inference_record_adt_test\n\n"
                 "type my_adt 'a = Adt | {x: int, a: 'a}\n\n"
                 "let f r = match r with \n"
                 "    {x=x1, a=a1} -> x1 + a1\n"
                 "  | Adt -> 0",
             ?assertMatch(
                {ok, 
                 #alpaca_module{
                    functions=[#alpaca_fun_def{
                                  type={t_arrow,
                                        [#adt{
                                            name="my_adt",
                                            vars=[{"a", t_int}],
                                            members=[#t_record{
                                                        members=[#t_record_member{
                                                                    name=x,
                                                                    type=t_int},
                                                                 #t_record_member{
                                                                    name=a,
                                                                    type=t_int}],
                                                        row_var={unbound, _, _}},
                                                    {t_adt_cons, "Adt"}]
                                                       }],
                                            t_int}}]}}, 
                    module_typ_and_parse(Code))
     end,
     fun() ->
             %% The following uses a constructor argument only to force
             %% typing to the ADT.
             Code =
                 "module nested_record_adt_test\n\n"
                 "type nested = Nested {fname: string, "
                 "                      lname: string, "
                 "                      address: {street: string,"
                 "                                city: string}}\n\n"
                 "let fname r = match r with\n"
                 "  Nested {address={street=s}}, is_string s ->  s",
             ?assertMatch({ok, #alpaca_module{
                                  functions=[#alpaca_fun_def{
                                                type={t_arrow,
                                                      [#adt{name="nested"}],
                                                      t_string}}]}},
                          module_typ_and_parse(Code))
     end
    ].

%% In the sample test file record_map_match_order.alp the ordering of maps
%% and records in the definition of a type impacts the unification and thus
%% inference of a function's return type.  This test is to check for multiple
%% orderings and regressions.
%% 
%% The root error appears to have been arising because in unify_adt_and_poly
%% one of the target type members was unwrapped from its reference cell.  Since
%% the unification was actually impacting the top level cells, we could re-cell
%% the type and not worry about throwing that away later.
adt_ordering_test_() ->
    [fun() ->
             Code = 
                 "module simple_adt_order_1\n\n"
                 "type t 'a = Some 'a | None\n\n"
                 "let f x = match x with\n"
                 "    None -> :none\n"
                 "  | Some a -> :an_a",
             ?assertMatch({ok, 
                           #alpaca_module{
                              functions=[#alpaca_fun_def{
                                            type={t_arrow,
                                                  [#adt{
                                                    vars=[{"a", {unbound, A, _}}],
                                                      members=[{t_adt_cons, "None"},
                                                               {t_adt_cons, "Some"}]}],
                                                 t_atom}}]}},
                          module_typ_and_parse(Code))
     end
    ,fun() ->
             Code = 
                 "module simple_adt_order_2\n\n"
                 "type t 'a = None | Some 'a\n\n"
                 "let f x = match x with\n"
                 "    None -> :none\n"
                 "  | Some a -> :an_a",
             ?assertMatch({ok, 
                           #alpaca_module{
                              functions=[#alpaca_fun_def{
                                            type={t_arrow,
                                                  [#adt{
                                                      vars=[{"a", {unbound, A, _}}],
                                                      members=[{t_adt_cons, "Some"},
                                                               {t_adt_cons, "None"}]}],
                                                 t_atom}}]}},
                          module_typ_and_parse(Code))
     end
     ,fun() ->
              Code =
                  "module list_and_map_order_1\n\n"
                  "type t 'a = list 'a | map atom 'a\n\n"
                  "let f x = match x with\n"
                  "    a :: _ -> a\n"
                  "  | #{:a => a} -> a\n\n"
                  "let g () = f #{:a => 1, :b => 2}\n\n"
                  "let h () = f [1, 2]",
              ?assertMatch(
                 {ok, 
                  #alpaca_module{
                     functions=[#alpaca_fun_def{
                                   type={t_arrow,
                                         [#adt{
                                             vars=[{"a", {unbound, A, _}}],
                                             members=[{t_map, t_atom, {unbound, A, _}},
                                                      {t_list, {unbound, A, _}}]
                                            }],
                                         {unbound, A, _}}},
                                #alpaca_fun_def{type={t_arrow, [t_unit], t_int}},
                                #alpaca_fun_def{type={t_arrow, [t_unit], t_int}}]}},
                 module_typ_and_parse(Code))
      end
    ,fun() ->
              Code =
                 "module list_and_map_order_2\n\n"
                 "type t 'a = map atom 'a | list 'a \n\n"
                 "let f x = match x with\n"
                 "    #{:a => a} -> a\n"
                 "  | a :: _ -> a\n\n"
                 "let g () = f #{:a => 1, :b => 2}\n\n"
                 "let h () = f [1, 2]",
              ?assertMatch(
                 {ok, 
                  #alpaca_module{
                     functions=[#alpaca_fun_def{
                                   type={t_arrow,
                                         [#adt{
                                             vars=[{"a", {unbound, A, _}}],
                                             members=[{t_list, {unbound, A, _}},
                                                      {t_map, t_atom, {unbound, A, _}}]
                                            }],
                                         {unbound, A, _}}},
                                #alpaca_fun_def{type={t_arrow, [t_unit], t_int}},
                                #alpaca_fun_def{type={t_arrow, [t_unit], t_int}}]}},

                           module_typ_and_parse(Code))
     end
    ,fun() ->
             Code =
                 "module record_and_map_order_1\n\n"
                 "type record_map_union 'a = map atom int | {x: int}\n\n"
                 "let get_x rec_or_map =\n"
                 "  match rec_or_map with\n"
                 "      #{:x => xx} -> xx\n"
                 "    | {x = xx}    -> xx\n\n"
                 "let check_map () = get_x #{:x => 1}\n\n"
                 "let check_record () = get_x {x=2}",
             ?assertMatch(
                {ok, #alpaca_module{
                        functions=[#alpaca_fun_def{
                                      type={t_arrow,
                                            [#adt{}],
                                            t_int}},
                                   #alpaca_fun_def{type={t_arrow, [t_unit], t_int}},
                                   #alpaca_fun_def{type={t_arrow, [t_unit], t_int}}]}},
                module_typ_and_parse(Code))
     end
    ,fun() ->
             Code =
                 "module record_and_map_order_2\n\n"
                 "type record_map_union 'a = {x: 'a} | map atom 'a\n\n"
                 "let get_x rec_or_map =\n"
                 "  match rec_or_map with\n"
                 "      #{:x => xx} -> xx\n"
                 "    | {x = xx}    -> xx\n\n"
                 "let check_map () = get_x #{:x => 1}\n\n"
                 "let check_record () = get_x {x=:b}",
             ?assertMatch(
                {ok, #alpaca_module{
                        functions=[#alpaca_fun_def{
                                      type={t_arrow,
                                            [#adt{vars=[{"a", {unbound, A, _}}]}],
                                            {unbound, A, _}}},
                                   #alpaca_fun_def{type={t_arrow, [t_unit], t_int}},
                                   #alpaca_fun_def{type={t_arrow, [t_unit], t_atom}}]}},
                          module_typ_and_parse(Code))
     end
    ].

unify_with_error_test_() ->
    [fun() ->
             Code = 
                 "module unify_with_error_test\n\n"
                 "let throw_on_zero x = match x with "
                 "    0 -> throw :zero"
                 "  | _ -> x * 2",
             ?assertMatch(
                {ok, #alpaca_module{
                        functions=[#alpaca_fun_def{
                                      type={t_arrow, [t_int], t_int}}]}},
                module_typ_and_parse(Code))
     end
     , fun() ->
               Code = 
                   "module unify_with_error_test\n\n"
                   "let should_not_unify x = match x with "
                   "    0 -> throw :zero"
                   "  | 1 -> :one "
                   "  | _ -> x * 2",
               ?assertMatch(
                  {error, {cannot_unify, _, _, t_int, t_atom}},
                  module_typ_and_parse(Code))
       end
    ].

function_argument_pattern_test_() ->
    [fun() ->
             Code =
                 "module fun_pattern\n\n"
                 "export f/1\n\n"
                 "let f 0 = :zero\n\n"
                 "let f x = :not_zero",
             ?assertMatch(
                {ok, #alpaca_module{
                        functions=[#alpaca_fun_def{
                                      versions=[_, _],
                                      type={t_arrow, [t_int], t_atom}}]}},
                module_typ_and_parse(Code))
     end
     , fun() ->
               Code =
                   "module fun_pattern_with_adt\n\n"
                   "type option 'a = None | Some 'a\n\n"
               %% parens needed so the parser doesn't assume the _
               %% belongs to the type constructor:
                   "let my_map (None) _ = None\n\n"
                   "let my_map Some a f = Some (f a)",
               ?assertMatch(
                  {ok, #alpaca_module{
                          functions=[#alpaca_fun_def{
                                        versions=[_, _],
                                        type={t_arrow,
                                              [#adt{vars=[{_, {unbound, A, _}}]},
                                               {t_arrow,
                                                [{unbound, A, _}],
                                                {unbound, B, _}}],
                                              #adt{vars=[{_, {unbound, B, _}}]}}}]}},
                  module_typ_and_parse(Code))
       end
    , fun() ->
              Code =
                  "module fun_pattern_with_adt\n\n"
                  "type option 'a = None | Some 'a\n\n"
                  "let my_map _ None = None\n\n"
                  "let my_map f Some a = Some (f a)",
              ?assertMatch(
                 {ok, #alpaca_module{
                         functions=[#alpaca_fun_def{
                                       versions=[_, _],
                                       type={t_arrow,
                                             [{t_arrow, 
                                               [{unbound, A, _}], 
                                               {unbound, B, _}},
                                              #adt{vars=[{_, {unbound, A, _}}]}],
                                             #adt{vars=[{_, {unbound, B, _}}]}}}]}},
                 module_typ_and_parse(Code))
      end
    ].

constrain_polymorphic_adt_funs_test_() ->
    [
     %% Make sure my_map/2 with an explicit integer argument fails to type:
     fun() ->
              Code =
                  "module fun_pattern_with_adt\n\n"
                  "type option 'a = None | Some 'a\n\n"
                  "let my_map _ None = None\n\n"
                  "let my_map f Some a = Some (f a)\n\n"
                  "let doubler x = x * x\n\n"
                  "let foo () = my_map doubler 2",
              ?assertMatch(
                 {error, {cannot_unify, _, _, #adt{}, t_int}},
                 module_typ_and_parse(Code))
      end
    , fun() ->
              Code =
                  "module fun_pattern_with_adt\n\n"
                  "type option 'a = None | Some 'a\n\n"
                  "let my_map _ None = None\n\n"
                  "let my_map f Some a = Some (f a)\n\n"
                  "let doubler x = x * x\n\n"
                  "let get_x {x=x} = x\n\n"
                  "let foo () = "
                  "  let rec = {x=1, y=2} in "
                  "  my_map doubler (get_x rec)",
              ?assertMatch(
                 {error, {cannot_unify, _, _, #adt{}, t_int}},
                 module_typ_and_parse(Code))
      end
    , fun() ->
              Code =
                  "module fun_pattern_with_adt\n\n"
                  "type option 'a = None | Some 'a\n\n"
                  "let my_map _ None = None\n\n"
                  "let my_map f Some a = Some (f a)\n\n"
                  "let doubler x = x * x\n\n"
                  "let get_x rec = match rec with {x=x} -> x\n\n"
                  "let foo () = "
                  "  let rec = {x=1, y=2} in "
                  "  my_map doubler (get_x rec)",
              ?assertMatch(
                 {error, {cannot_unify, _, _, #adt{}, t_int}},
                 module_typ_and_parse(Code))
      end
    , fun() ->
              %% If my_map depends on an option, when `third` always returns
              %% a bare integer we should get a type error.  `third` here is
              %% obviously not very useful, I'm just trying to isolate the
              %% typing issue to records.
              Code =
                  "module fun_pattern_with_adt\n\n"
                  "type option 'a = None | Some 'a\n\n"
                  "type tuple_or_triple 'a 'b 'c = ('a, 'b) | ('a, 'b, 'c)\n\n"
                  "let my_map _ None = None\n\n"
                  "let my_map f Some a = Some (f a)\n\n"
                  "let third (_, _) = 0\n\n"
                  "let third (_, _, t) = t\n\n"
                  "let doubler x = x * x\n\n"
                  "let foo () = "
                  "  let tup = (1, 2) in "
                  "  my_map doubler (third tup)",
              ?assertMatch(
                 {error, {cannot_unify, _, _, #adt{}, t_int}},
                 module_typ_and_parse(Code))
      end
    , fun() ->
              Code =
                  "module fun_pattern_with_adt\n\n"
                  "type option 'a = None | Some 'a\n\n"
                  "let my_map _ None = None\n\n"
                  "let my_map f Some a = Some (f a)\n\n"
                  "let doubler x = x * x\n\n"
                  "let get_x {x=x} = Some x\n\n"
                  "let get_x _ = None\n\n"
                  "let foo () = "
                  "  let rec = {x=1, y=2} in "
                  "  my_map doubler (get_x rec)",
              ?assertMatch(
                 {ok, 
                 #alpaca_module{
                    functions=[#alpaca_fun_def{
                                  type={t_arrow,
                                        [{t_arrow, [{unbound, A, _}], {unbound, B, _}},
                                         #adt{vars=[{_, {unbound, A, _}}]}],
                                        #adt{vars=[{_, {unbound, B, _}}]}}},
                               #alpaca_fun_def{
                                  type={t_arrow, [t_int], t_int}},
                               #alpaca_fun_def{
                                  type={t_arrow,
                                        [#t_record{
                                            members=[#t_record_member{
                                                        name=x,
                                                        type={unbound, C, _}}]}],
                                        #adt{vars=[{_, {unbound, C, _}}]}}},
                               #alpaca_fun_def{
                                  type={t_arrow, 
                                        [t_unit],
                                        #adt{vars=[{"a", t_int}]}}}]
                   }},
                 module_typ_and_parse(Code))
      end
    ].

different_arity_test_() ->
    [fun() ->
             Code = 
                 "module arity_test\n\n"
                 "let add x = x + x\n\n"
                 "let add x y = x + y",
             ?assertMatch({ok, #alpaca_module{}}, module_typ_and_parse(Code))
     end
    , fun() ->
              Code = 
                  "module arity_test\n\n"
                  "export add/2\n\n"
                  "let add x = x + x\n"
                  "let add x y = x + y",
              ?assertMatch({ok, #alpaca_module{}}, module_typ_and_parse(Code))
      end
    , fun() ->
              Code = 
                  "module arity_test\n\n"
                  "export add/1\n\n"
                  "let add x = x + x\n"
                  "let f x y = add x y",
              ?assertMatch(
                 {error, {not_found, _, "add", 2}}, 
                 module_typ_and_parse(Code))
      end
    , fun() ->
              Code = 
                  "module arity_test\n\n"
                  "export add/1\n\n"
                  "let add x = "
                  "let f a b = a + b in "
                  "f x",
              ?assertMatch(
                 {error, {not_found, _, SyntheticName, 1}}, 
                 module_typ_and_parse(Code))
      end
    ].

types_in_types_test_() ->
    AstCode =
        "module types_in_types\n\n"
        "export format/1\n\n"
        "export_type symbol,expr,ast\n\n"
        "type symbol = Symbol string\n\n"
        "type expr = symbol | Apply (expr, expr) "
        "| Match {e: expr, clauses: list {pattern: expr, result: expr}}\n\n"
        "type ast = expr | Fun {name: symbol, arity: int, body: expr}\n\n",
    [fun() ->
             %% Without importing `symbol` we should be fine if we're not
             %% referencing its constructor directly:
             FormatterCode = 
                 "module formatter\n\n"
                 "import_type types_in_types.expr\n\n"
                 "import_type types_in_types.ast\n\n"
                 "let format ast_node = format 0 ast_node\n\n"
                 "let format d Match {e=e, clauses=cs} = :match",

             [M1, M2] = alpaca_ast_gen:make_modules([AstCode, FormatterCode]),
             
             ?assertMatch(
                {ok, [#alpaca_module{}, #alpaca_module{}]}, 
                type_modules([M1, M2]))
     end
    , fun() ->
              %% Importing `symbol` and not using it should be fine:
              FormatterCode = 
                  "module formatter\n\n"
                  "import_type types_in_types.symbol\n\n"
                  "import_type types_in_types.expr\n\n"
                  "import_type types_in_types.ast\n\n"
                  "let format ast_node = format 0 ast_node\n\n"
                  "let format d Match {e=e, clauses=cs} = :match",

              [M1, M2] = alpaca_ast_gen:make_modules([AstCode, FormatterCode]),
<<<<<<< HEAD
=======
              
>>>>>>> 8f3caa55
              ?assertMatch(
                 {ok, [#alpaca_module{}, #alpaca_module{}]}, 
                 type_modules([M1, M2]))
      end
    , fun() ->
              %% NOT importing `symbol` and then trying to use its type 
              %% constructor should yield an error:
              FormatterCode = 
                  "module formatter\n\n"
                  "import_type types_in_types.expr\n\n"
                  "import_type types_in_types.ast\n\n"
                  "let format ast_node = format 0 ast_node\n\n"
                  "let format d Match {e=e, clauses=cs} = :match\n\n"
                  "let format d Symbol _ = :symbol\n\n"
                  "let foo () = format 0 Match {e=Symbol \"x\", clauses=[]}",

              [M1, M2] = alpaca_ast_gen:make_modules([AstCode, FormatterCode]),
              
              ?assertMatch(
                 {error, {bad_constructor, _, "Symbol"}},
                 type_modules([M1, M2]))
      end
    , fun() ->
              Ast =
                  "module types_in_types\n\n"
                  "export format/1\n\n"
                  "export_type symbol,expr,ast\n\n"
                  "type symbol = Symbol {name: string}\n\n"
                  "type expr = symbol | Apply (expr, expr) "
                  "| Match {e: expr, clauses: list {pattern: expr, result: expr}}\n\n"
                  "type ast = expr | Fun {name: symbol, arity: int, body: expr}\n\n",
              
              %% Importing `symbol` should let us use the constructor:
              FormatterCode = 
                  "module formatter\n"
                  "import_type types_in_types.symbol\n"
                  "import_type types_in_types.expr\n"
                  "import_type types_in_types.ast\n\n"
                  "let format ast_node = format 0 ast_node\n\n"
                  "let format d Match {e=e, clauses=cs} = :match\n\n"
                  "let format d Symbol _ = :symbol\n\n"
                  "let foo () = format 0 Match {e=Symbol {name=\"x\"}, clauses=[]}",

              [M1, M2] = alpaca_ast_gen:make_modules([Ast, FormatterCode]),
              
              ?assertMatch(
                 {ok, [#alpaca_module{}, #alpaca_module{}]},
                 type_modules([M1, M2]))
      end
    ].

expression_typing_test_() ->
    [%% `1` is not a function from an int to something else:
     ?_assertMatch(
        {error, {cannot_unify, _, _, t_int, {t_arrow, [t_int], _}}}, 
        top_typ_of("1 2")),
     ?_assertMatch({{t_arrow, [t_unit], t_int}, _}, 
                   top_typ_of(
                     "let g () = "
                     "let f x = x + x in "
                     "let g () = f in "
                     "(g ()) 2"
                    ))
     
    ].

no_process_leak_test() ->
    Code =
<<<<<<< HEAD
        "module no_leaks\n"
        "let add a b = a + b",

=======
        "module no_leaks\n\n"
        "let add a b = a + b",
>>>>>>> 8f3caa55
    [M] = alpaca_ast_gen:make_modules([Code]),
    ProcessesBefore = length(erlang:processes()),
    ?assertMatch({ok, _}, type_modules([M])),
    ProcessesAfter = wait_for_processes_to_die(ProcessesBefore, 10),
    ?assertEqual(ProcessesBefore, ProcessesAfter).

wait_for_processes_to_die(ExpectedNumProcesses, 0)            ->
    length(erlang:processes());
wait_for_processes_to_die(ExpectedNumProcesses, AttemptsLeft) ->
    case length(erlang:processes()) of
        ExpectedNumProcesses -> ExpectedNumProcesses;
        _WrongNumProcesses   ->
            timer:sleep(10),
            wait_for_processes_to_die(ExpectedNumProcesses, AttemptsLeft-1)
    end.
-endif.<|MERGE_RESOLUTION|>--- conflicted
+++ resolved
@@ -2621,10 +2621,7 @@
         "let adder x y = x + y",
 
     [M] = alpaca_ast_gen:make_modules([Code]),
-<<<<<<< HEAD
-
-=======
->>>>>>> 8f3caa55
+
     Env = new_env(),
     ?assertMatch(
        {ok, #alpaca_module{
@@ -2645,10 +2642,7 @@
         "module inter_module_two\n\n"
         "export adder/2\n\n"
         "let adder x y = x + y",
-<<<<<<< HEAD
-
-=======
->>>>>>> 8f3caa55
+
     [M1, M2] = alpaca_ast_gen:make_modules([Mod1, Mod2]),
 
     E = new_env(),
@@ -2674,10 +2668,7 @@
         "let failing_fun x = inter_module_one.add x x",
 
     [M1, M2] = alpaca_ast_gen:make_modules([Mod1, Mod2]),
-<<<<<<< HEAD
-
-=======
->>>>>>> 8f3caa55
+
     E = new_env(),
     Env = E#env{modules=[M1, M2]},
     ?assertMatch({error, {bidirectional_module_ref,
@@ -2721,10 +2712,7 @@
         "let b x = let y = x + 1 in a y",
 
     [M] = alpaca_ast_gen:make_modules([Code]),
-<<<<<<< HEAD
-
-=======
->>>>>>> 8f3caa55
+
     E = new_env(),
     ?assertMatch({ok, #alpaca_module{
                          name=mutual_rec_test,
@@ -3371,10 +3359,7 @@
         "let c () = "
         "  let x = Cons (1.0, Nil) in "
         "  Cons (1, x)",
-<<<<<<< HEAD
-
-=======
->>>>>>> 8f3caa55
+
     [M] = alpaca_ast_gen:make_modules([Code]),
 
     Res = type_modules([M]),
@@ -4336,10 +4321,7 @@
                   "let format d Match {e=e, clauses=cs} = :match",
 
               [M1, M2] = alpaca_ast_gen:make_modules([AstCode, FormatterCode]),
-<<<<<<< HEAD
-=======
-              
->>>>>>> 8f3caa55
+
               ?assertMatch(
                  {ok, [#alpaca_module{}, #alpaca_module{}]}, 
                  type_modules([M1, M2]))
@@ -4408,14 +4390,8 @@
 
 no_process_leak_test() ->
     Code =
-<<<<<<< HEAD
         "module no_leaks\n"
         "let add a b = a + b",
-
-=======
-        "module no_leaks\n\n"
-        "let add a b = a + b",
->>>>>>> 8f3caa55
     [M] = alpaca_ast_gen:make_modules([Code]),
     ProcessesBefore = length(erlang:processes()),
     ?assertMatch({ok, _}, type_modules([M])),
