%% -*- mode: erlang;erlang-indent-level: 4;indent-tabs-mode: nil -*-
%%% ex: ft=erlang ts=4 sw=4 et
%%%
%%% Copyright 2016 Jeremy Pierre
%%%
%%% Licensed under the Apache License, Version 2.0 (the "License");
%%% you may not use this file except in compliance with the License.
%%% You may obtain a copy of the License at
%%%
%%%     http://www.apache.org/licenses/LICENSE-2.0
%%%
%%% Unless required by applicable law or agreed to in writing, software
%%% distributed under the License is distributed on an "AS IS" BASIS,
%%% WITHOUT WARRANTIES OR CONDITIONS OF ANY KIND, either express or implied.
%%% See the License for the specific language governing permissions and
%%% limitations under the License.

%%% #alpaca_typer.erl
%%%
%%% This is based off of the sound and eager type inferencer in
%%% http://okmij.org/ftp/ML/generalization.html with some influence
%%% from https://github.com/tomprimozic/type-systems/blob/master/algorithm_w
%%% where the arrow type and instantiation are concerned.
%%%
%%% I still often use proplists in this module, mostly because dialyzer doesn't
%%% yet type maps correctly (Erlang 18.1).

-module(alpaca_typer).

-dialyzer({nowarn_function, dump_env/1}).
-dialyzer({nowarn_function, dump_term/1}).

-include("alpaca_ast.hrl").
-include("builtin_types.hrl").

%%% API
-export([type_modules/1]).

-export_type([t_cell/0]).

%%% Internal
-export([cell/1]).

-ifdef(TEST).
-include_lib("eunit/include/eunit.hrl").
-endif.


%%% ##Data Structures
%%%
%%% ###Reference Cells
%%%
%%% Reference cells make unification much simpler (linking is a mutation)
%%% but we also need a simple way to make complete copies of cells so that
%%% each expression being typed can refer to its own copies of items from
%%% the environment and not _globally_ unify another function's types with
%%% its own, preventing others from doing the same (see Types And Programming
%%% Languages (Pierce), chapter 22).

%%% A t_cell is just a reference cell for a type.
-type t_cell() :: pid().

%%% A cell can be sent the message `'stop'` to let the reference cell halt
%%% and be deallocated.
cell(TypVal) ->
    receive
        {get, Pid} ->
            Pid ! TypVal,
            cell(TypVal);
        {set, NewVal} ->
            cell(NewVal);
        stop ->
            ok
    end.

-spec new_cell(typ()) -> pid().
new_cell(Typ) ->
    Pid = spawn_link(?MODULE, cell, [Typ]),
    Pid.

-spec get_cell(t_cell()|typ()) -> typ().
get_cell(Cell) when is_pid(Cell) ->
    Cell ! {get, self()},
    receive
        Val -> Val
    end;
get_cell(NotACell) ->
    NotACell.

set_cell(Cell, Val) ->
    Cell ! {set, Val},
    ok.

%%% The `map` is a map of `unbound type variable name` to a `t_cell()`.
%%% It's used to ensure that each reference or link to a single type
%%% variable actually points to a single canonical reference cell for that
%%% variable.  Failing to do so causes problems with unification since
%%% unifying one variable with another type should impact all occurrences
%%% of that variable.
-spec copy_cell(t_cell(), map()) -> {t_cell(), map()}.
copy_cell(Cell, RefMap) ->
    case get_cell(Cell) of
        {link, C} when is_pid(C) ->
            {NC, NewMap} = copy_cell(C, RefMap),
            {new_cell({link, NC}), NewMap};
        {t_arrow, Args, Ret} ->
            %% there's some commonality below with copy_type_list/2
            %% that can probably be exploited in future:
            Folder = fun(A, {L, RM}) ->
                             {V, NM} = copy_cell(A, RM),
                             {[V|L], NM}
                     end,
            {NewArgs, Map2} = lists:foldl(Folder, {[], RefMap}, Args),
            {NewRet, Map3} = copy_cell(Ret, Map2),
            {new_cell({t_arrow, lists:reverse(NewArgs), NewRet}), Map3};
        {unbound, Name, _Lvl} = V ->
            case maps:get(Name, RefMap, undefined) of
                undefined ->
                    NC = new_cell(V),
                    {NC, maps:put(Name, NC, RefMap)};
                Existing ->
                    {Existing, RefMap}
            end;
        {t_tuple, Members} ->
            F = fun(M, {RM, Memo}) ->
                        {M2, RM2} = copy_cell(M, RM),
                        {RM2, [M2|Memo]}
                end,
            {RefMap2, Members2} = lists:foldl(F, {RefMap, []}, Members),
            {new_cell({t_tuple, lists:reverse(Members2)}), RefMap2};
        {t_list, C} ->
            {C2, Map2} = copy_cell(C, RefMap),
            {new_cell({t_list, C2}), Map2};
        {t_map, K, V} ->
            {K2, Map2} = copy_cell(K, RefMap),
            {V2, Map3} = copy_cell(V, Map2),
            {new_cell({t_map, K2, V2}), Map3};
        #t_record{members=Members, row_var=RV} ->
            F = fun(#t_record_member{type=T}=M, {Ms, Map}) ->
                        {T2, Map2} = copy_cell(T, Map),
                        {[M#t_record_member{type=T2}|Ms], Map2}
                end,
            {RevMembers, Map2} = lists:foldl(F, {[], RefMap}, Members),
            {RV2, Map3} = copy_cell(RV, Map2),
            {new_cell(#t_record{members=lists:reverse(RevMembers), row_var=RV2}), Map3};
        #adt{vars=TypeVars, members=Members}=ADT ->
            %% copy the type variables:
            Folder = fun({TN, C}, {L, RM}) ->
                             {C2, NM} = copy_cell(C, RM),
                             {[{TN, C2}|L], NM}
                     end,
            {NewTypeVars, Map2} = lists:foldl(Folder, {[], RefMap}, TypeVars),

            %% and then copy the members:
            F2 = fun(M, {L, RM}) ->
                         {M2, NM} = copy_cell(M, RM),
                         {[M2|L], NM}
                 end,

            {NewMembers, Map3} = lists:foldl(F2, {[], Map2}, Members),

            {new_cell(ADT#adt{vars=lists:reverse(NewTypeVars),
                              members=lists:reverse(NewMembers)}), Map3};
        {t_adt_cons, _}=Constructor ->
            {Constructor, RefMap};
        P when is_pid(P) ->
            copy_cell(P, RefMap);
        V ->
            {new_cell(V), RefMap}
    end.

%%% ###Environments
%%%
%%% Environments track the following:
%%%
%%% 1. A counter for naming new type variables
%%% 2. The modules entered so far while checking the types of functions called
%%%    in other modules that have not yet been typed.  This is used in a crude
%%%    form of detecting mutual recursion between/across modules.
%%% 3. The current module being checked.
%%% 4. The types available to the current module, eventually including
%%%    imported types.  This is used to find union types.
%%% 5. A proplist from type constructor name to the constructor AST node.
%%% 6. A proplist from type name to its instantiated ADT record.
%%% 7. A proplist of {expression name, expression type} for the types
%%%    of values and functions so far inferred/checked.
%%% 8. The set of modules included in type checking.
%%%
%%% I'm including the modules in the typing environment so that when a call
%%% crosses a module boundary into a module not yet checked, we can add the
%%% bindings the other function expects.  An example:
%%%
%%% Function `A.f` (f in module A) calls function `B.g` (g in module B).  `B.g`
%%% calls an unexported function `B.h`.  If the module B has not been checked
%%% before we check `A.f`, we have to check `B.g` in order to determine `A.f`'s
%%% type.  In order to check `B.g`, `B.h` must be in the enviroment to also be
%%% checked.
%%%

-record(env, {
          next_var=0           :: integer(),
          entered_modules=[]   :: list(atom()),
          current_module=none  :: none | alpaca_module(),
          current_types=[]     :: list(alpaca_type()),
          type_constructors=[] :: list({string(), alpaca_constructor()}),
          type_bindings=[]     :: list({string(), t_adt()}),
          bindings=[]          :: list({term(), typ()|t_cell()}),
          modules=[]           :: list(alpaca_module())
         }).

-type env() :: #env{}.

new_env(Mods) ->
    #env{bindings=[celled_binding(Typ)||Typ <- ?all_bifs],
         modules=Mods}.

%%% We need to build a proplist of type constructor name to the actual type
%%% constructor's AST node and associated type.
-spec constructors(list(alpaca_type())) -> list({string(), alpaca_constructor()}).
constructors(Types) ->
    MemberFolder =
        fun(#alpaca_constructor{name=#type_constructor{name=N}}=C, {Type, Acc}) ->
                WithType = C#alpaca_constructor{type=Type},
                {Type, [{N, WithType}|Acc]};
           (_, Acc) ->
                Acc
        end,
    TypesFolder = fun(#alpaca_type{members=Ms}=Typ, Acc) ->
                          {_, Cs} = lists:foldl(MemberFolder, {Typ, []}, Ms),
                          [Cs|Acc]
                  end,
    lists:flatten(lists:foldl(TypesFolder, [], Types)).

%% Given a presumed newly-typed module, replace its untyped occurence within
%% the supplied environment.  If the module does *not* exist in the environment,
%% it will be added.
replace_env_module(#env{modules=Ms}=E, #alpaca_module{name=N}=M) ->
    E#env{modules = [M | [X || #alpaca_module{name=XN}=X <- Ms, XN /= N]]}.

celled_binding({Name, {t_arrow, Args, Ret}}) ->
    {Name, {t_arrow, [new_cell(A) || A <- Args], new_cell(Ret)}}.

update_binding(Name, Typ, #env{bindings=Bs} = Env) ->
    Env#env{bindings=[{Name, Typ}|[{N, T} || {N, T} <- Bs, N =/= Name]]}.

update_counter(VarNum, Env) ->
    Env#env{next_var=VarNum}.

%% Used by deep_copy_type for a set of function arguments or
%% list elements.
copy_type_list(TL, RefMap) ->
    Folder = fun(A, {L, RM}) ->
                     {V, NM} = copy_type(A, RM),
                     {[V|L], NM}
             end,
    {NewList, Map2} = lists:foldl(Folder, {[], RefMap}, TL),
    {lists:reverse(NewList), Map2}.

%%% As referenced in several places, this is, after a fashion, following
%%% Pierce's advice in chapter 22 of Types and Programming Languages.
%%% We make a deep copy of the chain of reference cells so that we can
%%% unify a polymorphic function with some other types from a function
%%% application without _permanently_ unifying the types for everyone else
%%% and thus possibly blocking a legitimate use of said polymorphic function
%%% in another location.
deep_copy_type({t_arrow, A, B}, RefMap) ->
    {NewArgs, Map2} = copy_type_list(A, RefMap),
    {NewRet, Map3} = copy_type(B, Map2),
    {{t_arrow, NewArgs, NewRet}, Map3};
deep_copy_type({t_tuple, Members}, RefMap) ->
    {Members2, Map2} = copy_type_list(Members, RefMap),
    {{t_tuple, Members2}, Map2};
deep_copy_type({t_list, A}, RefMap) ->
    {NewList, Map} = copy_type_list(A, RefMap),
    {{t_list, NewList}, Map};
deep_copy_type({t_map, K, V}, RefMap) ->
    {NewK, Map2} = copy_type(K, RefMap),
    {NewV, Map3} = copy_type(V, Map2),
    {{t_map, NewK, NewV}, Map3};

deep_copy_type({t_receiver, A, B}, RefMap) ->
    %% Here we're copying the body of the receiver first and then the
    %% receiver type itself, explicitly with a method that pulls existing
    %% reference cells for named type variables from the map returned by
    %% the body's deep copy operation.  This ensures that when the same
    %% type variable occurs in body the body and receive types we use the
    %% same reference cell.
    {B2, M2} = deep_copy_type(B, RefMap),
    {A2, M3} = copy_type(A, M2),
    {{t_receiver, A2, B2}, M3};

deep_copy_type(T, M) ->
    {T, M}.

copy_type(P, RefMap) when is_pid(P) ->
    copy_cell(P, RefMap);
copy_type({t_arrow, _, _}=A, M) ->
    deep_copy_type(A, M);
copy_type({unbound, _, _}=U, M) ->
    copy_type(new_cell(U), M);
copy_type(T, M) ->
    {new_cell(T), M}.

%%% ## Type Inferencer

occurs(Label, Level, P) when is_pid(P) ->
    occurs(Label, Level, get_cell(P));
occurs(Label, _Level, {unbound, Label, _}) ->
    {error_circular, Label};
occurs(Label, Level, {link, Ty}) ->
    occurs(Label, Level, Ty);
occurs(_Label, Level, {unbound, N, Lvl}) ->
    {unbound, N, min(Level, Lvl)};
occurs(Label, Level, {t_arrow, Params, RetTyp}) ->
    {t_arrow,
     lists:map(fun(T) -> occurs(Label, Level, T) end, Params),
     occurs(Label, Level, RetTyp)};
occurs(_L, _Lvl, T) ->
    T.

unwrap_cell(C) when is_pid(C) ->
    unwrap_cell(get_cell(C));
unwrap_cell(Typ) ->
    Typ.

%% Get the name of the current module out of the environment.  Useful for
%% error generation.
module_name(#env{current_module=#alpaca_module{name=N}}) ->
    N;
module_name(_) ->
    undefined.

-type unification_error() ::
        {error, {cannot_unify, atom(), integer(), typ(), typ()}}.
%% I make unification error tuples everywhere, just standardizing their
%% construction here:
-spec unify_error(Env::env(), Line::integer(), typ(), typ()) ->
                         unification_error().
unify_error(Env, Line, Typ1, Typ2) ->
    {error, {cannot_unify, module_name(Env), Line, unwrap(Typ1), unwrap(Typ2)}}.

%%% Unify now requires the environment not in order to make changes to it but
%%% so that it can look up potential type unions when faced with unification
%%% errors.
%%%
%%% For the purposes of record unification, T1 is considered to be the lower
%%% bound for unification.  Example:
%%%
%%% a: {x: int, y: int}  -- a row variable `A` is implied.
%%% f: {x: int|F} -> (int, {x: int|F})
%%%
%%% Calling f(a) given the above poses no problem.  The two `x` members unify
%%% and the `F` in f's type unifies with `y: int|A`.  But:
%%%
%%% b: {x: int}  - a row variable `B` is implied.
%%% f: {x: int, y: int|F} -> (int, {x: int, y: int|F})
%%%
%%% Here `f` is more specific than `b` and _requires_ a `y: int` member.  Its
%%% type must serve as a lower bound for unification, we don't want `f(b)` to
%%% succeed if the implied row variable `B` does not contain a `y: int`.
%%%
%%% Some of the packing into and unpacking from row variables is likely to get
%%% a little hairy in the first implementation here.
-spec unify(typ(), typ(), env(), integer()) -> ok | {error, term()}.
unify(T1, T2, Env, Line) ->
    case {unwrap_cell(T1), unwrap_cell(T2)} of
        {T, T} ->
            ok;
        %% only one instance of a type variable is permitted:
        {{unbound, N, _}, {unbound, N, _}}  -> unify_error(Env, Line, T1, T2);
        {{link, Ty}, _} ->
            unify(Ty, T2, Env, Line);
        {_, {link, Ty}} ->
            unify(T1, Ty, Env, Line);
        {t_rec, _} ->
            set_cell(T1, {link, T2}),
            ok;
        {_, t_rec} ->
            set_cell(T2, {link, T1}),
            ok;
        %% Definitely room for cleanup in the next two cases:
        {{unbound, N, Lvl}, Ty} ->
            case occurs(N, Lvl, Ty) of
                {unbound, _, _} = T ->
                    set_cell(T2, T),
                    set_cell(T1, {link, T2});
                {error, _} = E ->
                    E;
                _Other ->
                    set_cell(T1, {link, T2})
            end,
            ok;
        {Ty, {unbound, N, Lvl}} ->
            case occurs(N, Lvl, Ty) of
                {unbound, _, _} = T ->
                    set_cell(T1, T),            % level adjustment
                    set_cell(T2, {link, T1});
                {error, _} = E ->
                    E;
                _Other ->
                    set_cell(T2, {link, T1})
            end,
            set_cell(T2, {link, T1}),
            ok;
%%% This section creeps me right out at the moment.  This is where some
%%% other operator that moves the receiver to the outside should be.
%%% Smells like a functor or monad to me.
        {{t_arrow, _, A2}, {t_arrow, _, B2}} ->
            ArrowArgCells = fun(C) when is_pid(C) ->
                                    {t_arrow, Xs, _}=get_cell(C),
                                    Xs;
                               ({t_arrow, Xs, _}) -> Xs
                            end,
            case unify_list(ArrowArgCells(T1), ArrowArgCells(T2), Env, Line) of
                {error, _} = E  -> E;
                _ ->
                    %% Unwrap cells and links down to the first non-cell level.
                    %% Super gross.
                    F = fun(C) when is_pid(C) ->
                                case get_cell(C) of
                                    {t_receiver, _, _}=R ->
                                        R;
                                    {link, CC} when is_pid(CC) ->
                                        case get_cell(CC) of
                                            {t_receiver, _, _}=R2 -> R2;
                                            _ -> none
                                        end;
                                    {link, {t_receiver, _, _}=R2} -> R2;
                                    _ -> none
                                end;
                           ({link, CC}) when is_pid(CC) ->
                                case get_cell(CC) of
                                    {t_receiver, _, _}=R2 -> R2;
                                    _ -> none
                                end;
                           ({t_receiver, _, _}=X) -> X;
                           (_) -> none
                        end,
                    AArgs = case T1 of
                                _ when is_pid(T1) ->
                                    {t_arrow, Xs, _}=get_cell(T1),
                                    Xs;
                                _ ->
                                    {t_arrow, Xs, _}=T1,
                                    Xs
                            end,

                    StripCell = fun(C) when is_pid(C) -> get_cell(C);
                                   ({link, C}) when is_pid(C) -> get_cell(C);
                                   ({link, X}) -> X;
                                   (X) -> X
                                end,
                    NoCellArgs = lists:map(StripCell, lists:map(StripCell, AArgs)),
                    RR = [Receiver||{t_receiver, _, _}=Receiver
                                        <- lists:map(F, NoCellArgs)],
                    %% Any argument to a function application that is a receiver
                    %% makes the entire expression a receiver.
                    case RR of
                        [] ->
                            unify(A2, B2, Env, Line);
                        %% The received types for each receiver must unify in
                        %% order for the process to be typed correctly.
                        [{t_receiver, H, _}|Tail] ->
                            Unify = fun(_, {error, _}=Err) -> Err;
                                       ({t_receiver, T, _}, Acc) ->
                                            case unify(T, Acc, Env, Line) of
                                                {error, _}=Err -> Err;
                                                ok -> T
                                            end;
                                       (_Other, Acc) ->
                                            Acc
                                    end,
                            case lists:foldl(Unify, H, Tail) of
                                {error, _}=Err -> Err;
                                _ ->
                                    case unify(A2, B2, Env, Line) of
                                        {error, _}=Err -> Err;
                                        ok ->
                                            %% Re-wrapping with fresh cells
                                            %% because I was running into
                                            %% cycles. This entire block of
                                            %% arrow unification needs to be
                                            %% rewritten.
                                            Receiver = {t_receiver,
                                                        new_cell(unwrap(H)),
                                                        new_cell(unwrap(A2))},
                                            set_cell(A2, Receiver),
                                            set_cell(B2, {link, A2}),
                                            ok
                                    end
                            end
                    end
            end;
        {{t_tuple, A}, {t_tuple, B}} when length(A) =:= length(B) ->
            case unify_list(A, B, Env, Line) of
                {error, _} = Err -> Err;
                _                -> ok
            end;
        {{t_list, _}, t_nil} ->
            set_cell(T2, {link, T1}),
            ok;
        {t_nil, {t_list, _}} ->
            set_cell(T1, {link, T2}),
            ok;
        {{t_list, A}, {t_list, B}} ->
            unify(A, B, Env, Line);
        {{t_map, A1, B1}, {t_map, A2, B2}} ->
            case unify(A1, A2, Env, Line) of
                {error, _}=Err -> Err;
                ok ->
                    case unify(B1, B2, Env, Line) of
                        {error, _}=Err -> Err;
                        ok -> ok
                    end
            end;

        {#t_record{}=LowerBound, #t_record{}=Target} ->
            unify_records(LowerBound, Target, Env, Line);

        {#adt{}=A, B} -> unify_adt(T1, T2, A, B, Env, Line);
        {A, #adt{}=B} -> unify_adt(T2, T1, B, A, Env, Line);

        {{t_pid, _}, {t_pid, _}} ->
            {t_pid, AC} = get_cell(T1),
            {t_pid, BC} = get_cell(T2),
            case unify(AC, BC, Env, Line) of
                {error, _}=Err -> Err;
                ok ->
                    set_cell(T1, new_cell({t_pid, AC})),
                    set_cell(T2, {link, T1}),
                    ok
            end;

%%% Receivers unify with each other or in the case of a receiver and
%%% something else, the receiver unifies its result type with the other
%%% expression and both become receivers.
        {{t_receiver, _, _}, {t_receiver, _, _}} ->
            RecvRes = fun(C) when is_pid(C) ->
                              {t_receiver, _, X} = get_cell(C),
                              X;
                         ({t_receiver, _, X}) ->
                              X
                      end,
            RecvR = fun(C) when is_pid(C) ->
                            {t_receiver, X, _} = get_cell(C),
                            X;
                       ({t_receiver, X, _}) ->
                            X
                    end,
            case unify(RecvR(T1), RecvR(T2), Env, Line) of
                {error, _}=Err -> Err;
                ok -> case unify(RecvRes(T1), RecvRes(T2), Env, Line) of
                          {error, _}=Err -> Err;
                          ok ->
                              set_cell(T2, {link, T1}),
                              ok
                      end
            end;
        {{t_receiver, Recv, ResA}, {t_arrow, Args, ResB}} ->
            case unify(ResA, ResB, Env, Line) of
                {error, _}=Err -> Err;
                ok ->
                    NewTyp = {t_receiver, Recv, {t_arrow, Args, ResA}},
                    set_cell(T1, NewTyp),
                    set_cell(T2, {link, T1}),
                    ok
            end;
        {{t_arrow, _, _}, {t_receiver, _, _}} ->
            unify(T2, T1, Env, Line);
        {{t_receiver, _Recv, ResA}, B} ->
            case unify(ResA, new_cell(B), Env, Line) of
                {error, _}=Err -> Err;
                ok ->
                    set_cell(T2, {link, T1}),
                    ok
            end;
        {_A, {t_receiver, _Recv, _ResB}} ->
            unify(T2, T1, Env, Line);
        {_T1, _T2} ->
            io:format("Find covering for ~w ~w~n", [T1, T2]),
            case find_covering_type(_T1, _T2, Env, Line) of
                {error, _}=Err ->
                    io:format("UNIFY FAIL:  ~w AND ~w~n",
                              [unwrap(T1), unwrap(T2)]),
                    io:format("LINE ~w~n", [Line]),
                    Err;
                {ok, _EnvOut, Union} ->
                    io:format("UNIFIED ~w AND ~w on ~w~n",
                              [unwrap(_T1), unwrap(_T2), unwrap(Union)]),
                    set_cell(T1, Union),
                    set_cell(T2, Union),
                    %% TODO:  output environment.
                    ok
            end
    end.

%%% Here we're checking for membership of one party in another or for an
%%% exact match.  ADTs with the same name are checked as the same only if
%%% they also come from the same module.
-spec unify_adt(t_cell(), t_cell(), t_adt(), typ(), env(), Line::integer()) ->
                       ok |
                       {error, {cannot_unify, typ(), typ()}}.
unify_adt(C1,
          C2,
          #adt{name=N, vars=AVars, module=M}=A,
          #adt{name=N, vars=BVars, module=M},
          Env, L) ->
    %% Don't unify the keys _and_ vars:
    case unify_list([V||{_, V} <- AVars], [V||{_, V} <- BVars], Env, L) of
        {error, _}=Err -> Err;
        _ ->
            set_cell(C1, A),
            set_cell(C2, {link, C1}),
            ok
    end;
unify_adt(C1, C2, #adt{vars=Vs, members=Ms}=A, AtomTyp, Env, L)
  when is_atom(AtomTyp) ->
    case [M||M <- Ms, unwrap(M) =:= AtomTyp] of
        [_] ->
            set_cell(C1, A),
            set_cell(C2, {link, C1}),
            ok;
        []  ->
            VFolder = fun(_, ok) -> ok;
                         ({_, V}, Res) ->
                            case lists:member(V, Ms) of
                              true -> unify(AtomTyp, V, Env, L);
                              false -> Res
                            end
                      end,
            lists:foldl(VFolder, unify_error(Env, L, A, AtomTyp), Vs)
    end;

%% If an ADTs members are empty, it's a reference to an ADT that should
%% be instantiated in the environment.  Replace it with the instantiated
%% version before proceeding.  Having separate cases for A and B is
%% bothering me.
unify_adt(C1, C2, #adt{name=NA, members=[]}, B, Env, L) ->
    case proplists:get_value(NA, Env#env.type_bindings) of
        undefined -> {error, {no_type_for_name, NA}};
        ADT       -> unify_adt(C1, C2, ADT, B, Env, L)
    end;

unify_adt(_C1, _C2,
          #adt{name=NA, vars=VarsA, members=MA}=A,
          #adt{name=NB, vars=VarsB, members=MB}=B, Env, L) ->
    MemberFilter = fun(N) -> fun(#adt{name=AN}) when N =:= AN -> true;
                                (_) -> false
                             end
                   end,

    %% as a result of instantiating types some members might be in reference
    %% cells.  We unpack them before searching for the right encompassing
    %% type so we don't miss anything:
    UnpackMembers = fun(Ms) -> [get_cell(M) || M <- Ms] end,

    case lists:filter(MemberFilter(NB), UnpackMembers(MA)) of
        [#adt{vars=ToCheck}] ->
            UnifyFun = fun(_, {error, _}=Err)    -> Err;
                          ({{_, X}, {_, Y}}, ok) -> unify(L, X, Y, Env)
                       end,
            lists:foldl(UnifyFun, ok, lists:zip(VarsB, ToCheck));
        _ ->
            case lists:filter(MemberFilter(NA), UnpackMembers(MB)) of
                [#adt{vars=ToCheck}] ->
                    UnifyFun = fun(_, {error, _}=Err)    -> Err;
                                  ({{_, X}, {_, Y}}, ok) -> unify(L, X, Y, Env)
                               end,
                    lists:foldl(UnifyFun, ok, lists:zip(VarsA, ToCheck));
                _ ->
                    unify_error(Env, L, A, B)
            end
    end;

unify_adt(C1, C2, #adt{}=A, {t_tuple, _}=ToCheck, Env, L) ->
    unify_adt_and_poly(C1, C2, A, ToCheck, Env, L);
unify_adt(C1, C2, #adt{}=A, {t_list, _LType}=ToCheck, Env, L) ->
    unify_adt_and_poly(C1, C2, A, ToCheck, Env, L);
unify_adt(C1, C2, #adt{}=A, {t_map, _, _}=ToCheck, Env, L) ->
    unify_adt_and_poly(C1, C2, A, ToCheck, Env, L);
unify_adt(C1, C2, #adt{}=A, #t_record{}=ToCheck, Env, L) ->
    unify_adt_and_poly(C1, C2, A, ToCheck, Env, L);
unify_adt(C1, C2, #adt{}=A, {t_arrow, _, _}=ToCheck, Env, L) ->
    unify_adt_and_poly(C1, C2, A, ToCheck, Env, L);
unify_adt(_, _, A, B, Env, L) ->
    unify_error(Env, L, A, B).

unify_adt_and_poly(C1, C2, #adt{members=Ms}=A, ToCheck, Env, L) when is_pid(ToCheck) ->
    %% Try to find an ADT member that will unify with the passed in
    %% polymorphic type:
    F = fun(_, ok) -> ok;
           (T, Res) ->
                case unify(ToCheck, T, Env, L) of
                    ok ->
                        set_cell(C2, {link, C1}),
                        ok;
                    _ ->
                        Res
                end
        end,
    Seed = unify_error(Env, L, A, ToCheck),
    lists:foldl(F, Seed, Ms);
%% ToCheck needs to be in a reference cell for unification and we're not
%% worried about losing the cell at this level since C1 and C2 are what
%% will actually be manipulated.
unify_adt_and_poly(C1, C2, #adt{members=_Ms}=A, ToCheck, Env, L) ->
    unify_adt_and_poly(C1, C2, A, new_cell(ToCheck), Env, L).

%%% Given two different types, find a type in the set of currently available
%%% types that can unify them or fail.
-spec find_covering_type(
        T1::typ(),
        T2::typ(),
        env(),
        integer()) -> {ok, typ(), env()} |
                      {error,
                       {cannot_unify, atom(), integer(), typ(), typ()} |
                       {bad_variable, integer(), alpaca_type_var()}}.
find_covering_type(T1, T2, #env{current_types=Ts}=EnvIn, L) ->
    %% Convert all the available types to actual ADT types with
    %% which to attempt unions:
    TypeFolder = fun(_ ,{error, _}=Err) ->
                         Err;
                    (Typ, {ADTs, E}) ->
                         case inst_type(Typ, E) of
                             {error, _}=Err    -> Err;
                             {ok, E2, ADT, Ms} -> {[{ADT, Ms}|ADTs], E2}
                         end
                 end,

    %% We remove all of the types from the environment because we don't want
    %% to reinstantiate them again on unification failure when it's trying
    %% to unify the two types with the instantiated member types.
    %%
    %% For example, if `T1` is `t_int` and the first member of a type we're
    %% checking for valid union is anything _other_ that `t_int`, the call
    %% to `unify` in `try_types` will cause `unify` to call this method
    %% (`find_covering_type`) again, leading to instantiating all of the
    %% types all over again and eventually leading to a spawn limit error.
    %% By simply removing the types from the environment before proceeding,
    %% we avoid this cycle.
    case lists:foldl(TypeFolder, {[], EnvIn#env{current_types=[]}}, Ts) of
        {error, _}=Err -> Err;
        {ADTs, EnvOut} ->
            ReturnEnv = EnvOut#env{current_types=EnvIn#env.current_types},
            %% each type, filter to types that are T1 or T2, if the list
            %% contains both, it's a match.
            F = fun(_, {ok, _}=Res) ->
                        Res;
                   ({ADT, Ms}, Acc) ->
                        case try_types(T1, T2, Ms, EnvOut, L, {none, none}) of
                            {ok, ok} -> {ok, ReturnEnv, ADT};
                            _ -> Acc
                        end
                end,
            Default = unify_error(EnvIn, L, T1, T2),
            lists:foldl(F, Default, lists:reverse(ADTs))
    end.

%%% try_types/5 attempts to unify the two given types with each ADT available
%%% to the module until one is found that covers both types or we run out of
%%% available types, yielding `'no_match'`.
try_types(_, _, _, _, _, {ok, ok}=Memo) ->
    Memo;
try_types(T1, T2, [Candidate|Tail], Env, L, {none, none}) ->
    case unify(T1, Candidate, Env, L) of
        ok -> try_types(T1, T2, Tail, Env, L, {ok, none});
        _ -> case unify(T2, Candidate, Env, L) of
                 ok -> try_types(T1, T2, Tail, Env, L, {none, ok});
                 _ -> try_types(T1, T2, Tail, Env, L, {none, none})
             end
    end;
try_types(T1, T2, [Candidate|Tail], Env, L, {none, M2}=Memo) ->
    case unify(T1, Candidate, Env, L) of
        ok -> try_types(T1, T2, Tail, Env, L, {ok, M2});
        _  -> try_types(T1, T2, Tail, Env, L, Memo)
    end;
try_types(T1, T2, [Candidate|Tail], Env, L, {M1, none}=Memo) ->
    case unify(T2, Candidate, Env, L) of
        ok -> try_types(T1, T2, Tail, Env, L, {M1, ok});
        _  -> try_types(T1, T2, Tail, Env, L, Memo)
    end;
try_types(_, _, [], _, _, _) ->
    no_match.

unify_records(LowerBound, Target, Env, Line) ->
    %% unify each member of the lower bound with the others
    #t_record{members=LowerM, row_var=LowerRow} = flatten_record(LowerBound),
    #t_record{members=TargetM, row_var=TargetRow} = flatten_record(Target),

    %% we operate on the target's members so that if the unification
    %% with the lower bound's members succeeds, we have a list of exactly
    %% what needs to unify with the lower's row variable.
    KeyedTarget = lists:map(fun(#t_record_member{name=X}=TRM) -> {X, TRM} end, TargetM),
    RemainingTarget = unify_record_members(LowerM, KeyedTarget, Env, Line),

    %% unify the row variables
    case RemainingTarget of
        [] ->
            unify(LowerRow, TargetRow, Env, Line);
        _ ->
            NewTarget = new_cell(#t_record{members=RemainingTarget, row_var=TargetRow}),
            unify(LowerRow, NewTarget, Env, Line)
    end.

unify_record_members([], TargetRem, _Env, _Line) ->
    lists:map(fun({_, X}) -> X end, TargetRem);
unify_record_members([LowerBound|Rem], TargetRem, Env, Line) ->
    #t_record_member{name=N, type=T} = LowerBound,
    case proplists:get_value(N, TargetRem) of
        undefined ->
            erlang:error({missing_record_field, Line, N});
        #t_record_member{type=T2} ->
            case unify(T, T2, Env, Line) of
                {error, _}=Err ->
                    erlang:error(Err);
                ok ->
                    NewTargetRem = proplists:delete(N, TargetRem),
                    unify_record_members(Rem, NewTargetRem, Env, Line)
            end
    end.

%% Record types are basically linked lists where the `row_var` portion
%% could be either an unbound type variable or another record type.  We
%% need to unpack these row variables to unify records predictably and
%% also upon completion of typing.  Problems could occur when unifying the
%% following:
%%
%% #t_record{members={x, t_int}, row_var=#t_record{members={y, t_int}}, ...}
%% #t_record{members={y, t_int}, row_var=#t_record{members={x, t_int}}, ...}
%%
%% Because the members that need unifying (coming from either record to the
%% other) are effectively hidden in their respective row variables,
%% unify_record_members won't see them directly.
flatten_record(#t_record{members=Ms, row_var=#t_record{}=Inner}) ->
    #t_record{members=InnerMs, row_var=InnerRow} = Inner,
    flatten_record(#t_record{members=Ms ++ InnerMs, row_var=InnerRow});
flatten_record(#t_record{row_var=P}=R) when is_pid(P) ->
    case get_cell(P) of
        #t_record{}=Inner -> flatten_record(R#t_record{row_var=Inner});
        {link, L}=_Link   -> flatten_record(R#t_record{row_var=L});
        _                 -> R
    end;
flatten_record(#t_record{}=R) ->
    R.

%%% To search for a potential union, a type's variables all need to be
%%% instantiated and its members that are other types need to use the
%%% same variables wherever referenced.  The successful returned elements
%%% (not including `'ok'`) include:
%%%
%%% - the instantiated type as an `#adt{}` record, with real type variable
%%%   cells.
%%% - a list of all members that are _types_, so type variables, tuples, and
%%%   other types but _not_ ADT constructors.
%%%
%%% Any members that are polymorphic types (AKA "generics") must reference
%%% only the containing type's variables or an error will result.
%%%
%%% In the `VarFolder` function you'll see that I always use a level of `0`
%%% for type variables.  My thinking here is that since types are only
%%% defined at the top level, their variables are always created at the
%%% highest level.  I might be wrong here and need to include the typing
%%% level as passed to inst/3 as well.
-spec inst_type(alpaca_type(), EnvIn::env()) ->
                       {ok, env(), typ(), list(typ())} |
                       {error, {bad_variable, integer(), alpaca_type_var()}}.
inst_type(Typ, EnvIn) ->
    #alpaca_type{name={type_name, _, N}, module=Mod, vars=Vs, members=Ms} = Typ,
    VarFolder = fun({type_var, _, VN}, {Vars, E}) ->
                        {TVar, E2} = new_var(0, E),
                        {[{VN, TVar}|Vars], E2}
                end,
    {Vars, Env} = lists:foldl(VarFolder, {[], EnvIn}, Vs),
    ParentADT = #adt{name=N, module=Mod, vars=lists:reverse(Vars)},
    inst_type_members(ParentADT, Ms, Env, []).

inst_type_members(ParentADT, [], Env, FinishedMembers) ->
    {ok,
     Env,
     new_cell(ParentADT#adt{members=FinishedMembers}),
     lists:reverse(FinishedMembers)};
%% single atom types are passed unchanged (built-in types):
inst_type_members(ParentADT, [H|T], Env, Memo) when is_atom(H) ->
    inst_type_members(ParentADT, T, Env, [new_cell(H)|Memo]);
inst_type_members(ADT, [{alpaca_list, TExp}|Rem], Env, Memo) ->
    case inst_type_members(ADT, [TExp], Env, []) of
        {error, _}=Err -> Err;
        {ok, Env2, _, [InstMem]} ->
            inst_type_members(ADT, Rem, Env2,
                              [new_cell({t_list, InstMem})|Memo])
    end;
inst_type_members(ADT, [{alpaca_map, KExp, VExp}|Rem], Env, Memo) ->
    case inst_type_members(ADT, [KExp], Env, []) of
        {error, _}=Err -> Err;
        {ok, Env2, _, [InstK]} ->
            case inst_type_members(ADT, [VExp], Env2, []) of
                {error, _}=Err -> Err;
                {ok, Env3, _, [InstV]} ->
                    NewT = new_cell({t_map, InstK, InstV}),
                    inst_type_members(ADT, Rem, Env3, [NewT|Memo])
            end
    end;

inst_type_members(ADT, [#t_record{}=R|Rem], Env, Memo) ->
    #t_record{members=Ms, row_var=RV} = R,
    {RVC, Env2} = case RV of
                      undefined ->
                          {V, E} = new_var(0, Env),
                          {new_cell(V), E};
                      {unbound, _, _}=V ->
                          {new_cell(V), Env};
                      _ ->
                          {RV, Env}
                  end,
    F = fun(#t_record_member{type=T}=M, {NewMems, _E}) ->
                case inst_type_members(ADT, [T], Env, []) of
                    {error, _}=Err ->
                        erlang:error(Err);
                    {ok, E2, _, [InstT]} ->
                        {[M#t_record_member{type=InstT}|NewMems], E2}
                end
        end,
    {NewMems, Env3} = lists:foldl(F, {[], Env2}, Ms),
    NewT = new_cell(#t_record{members=lists:reverse(NewMems), row_var=RVC}),
    inst_type_members(ADT, Rem, Env3, [NewT|Memo]);

inst_type_members(ADT, [{alpaca_pid, TExp}|Rem], Env, Memo) ->
    case inst_type_members(ADT, [TExp], Env, []) of
        {error, _}=Err ->
            Err;
        {ok, Env2, _, [InstMem]} ->
            inst_type_members(ADT, Rem, Env2,
                              [new_cell({t_pid, InstMem})|Memo])
    end;

inst_type_members(#adt{vars=Vs}=ADT, [{type_var, L, N}|T], Env, Memo) ->
    Default = {error, {bad_variable, L, N}},
    case proplists:get_value(N, Vs, Default) of
        {error, _}=Err -> Err;
        Typ -> inst_type_members(ADT, T, Env, [Typ|Memo])
    end;
inst_type_members(ADT, [#alpaca_type_tuple{members=Ms}|T], Env, Memo) ->
    case inst_type_members(ADT, Ms, Env, []) of
        {error, _}=Err ->
            Err;
        {ok, Env2, _, InstMembers} ->
            inst_type_members(ADT, T, Env2,
                              [new_cell({t_tuple, InstMembers})|Memo])
    end;

inst_type_members(ADT,
                  [#alpaca_type{name={type_name, _, N}, vars=Vs, members=[], module=Mod}|T],
                  Env,
                  Memo) ->
    case inst_type_members(ADT, Vs, Env, []) of
        {error, _}=Err -> Err;
        {ok, Env2, _, Members} ->
            Names = [VN || {type_var, _, VN} <- Vs],
            NewMember = #adt{name=N, module=Mod, vars=lists:zip(Names, Members)},
            inst_type_members(ADT, T, Env2, [NewMember|Memo])
    end;
inst_type_members(ADT, [#alpaca_constructor{name=#type_constructor{name=N}}|T], Env, Memo) ->
    inst_type_members(ADT, T, Env, [{t_adt_cons, N}|Memo]);
%% Everything else gets discared.  Type constructors are not types in their
%% own right and thus not eligible for unification so we just discard them here:
inst_type_members(ADT, [_|T], Env, Memo) ->
    inst_type_members(ADT, T, Env, Memo).

%%% When the typer encounters the application of a type constructor, we can
%%% treat it somewhat like a typ arrow vs a normal function arrow (see
%%% `typ_apply/5`).  The difference is that the arity is always `1` and the
%%% result type may contain numerous type variables rather than the single
%%% type variable in a normal arrow.  Example:
%%%
%%%     type t 'x 'y = A 'x | B 'y
%%%
%%%     f z = A (z + 1)
%%%
%%% We need a way to unify the constructor application with a type constructor
%%% arrow that will yield something matching the following:
%%%
%%%     #adt{name="t", vars=[t_int, {unbound, _, _}]
%%%
%%% To do this, `inst_type_arrow` builds a type arrow that uses the same type
%%% variable cells in the argument as in the return type, which is of course
%%% an instantiated instance of the ADT.  If the "type arrow" unifies with
%%% the argument in the actual constructor application, the return of the type
%%% arrow will have the correct variables instantiated.
-spec inst_type_arrow(Env::env(), Name::alpaca_constructor_name()) ->
                             {ok, env(), {typ_arrow, typ(), t_adt()}} |
                             {error, {bad_constructor, integer(), string()}} |
                             {error, {unknown_type, string()}} |
                             {error, {bad_constructor_arg,term()}}.
inst_type_arrow(EnvIn, #type_constructor{}=TC) ->
    %% 20160603:  I have an awful lot of case ... of all over this
    %% codebase, trying a lineup of functions specific to this
    %% task here instead.  Sort of want Scala's `Try`.
    ADT_f = fun({error, _}=Err) ->
                    Err;
               (#alpaca_constructor{type=#alpaca_type{}=T}=C) ->
                    {C, inst_type(T, EnvIn)}
            end,
    Cons_f = fun({error, _}=Err) ->Err;
                ({C, {ok, Env, ADT, _}}) ->
                     #adt{vars=Vs} = get_cell(ADT),
                     #alpaca_constructor{arg=Arg} = C,
                     %% We need to include types from other modules even if
                     %% they're not exported so that types we *have* imported
                     %% that depend on those we've not can still be instantiated
                     %% correctly:
                     ExtractTypes = fun(#alpaca_module{types=Ts}) -> Ts end,
                     OtherTs = lists:flatten(lists:map(ExtractTypes, Env#env.modules)),
                     Types = EnvIn#env.current_types ++ OtherTs,
                     Arrow = {type_arrow, inst_constructor_arg(Arg, Vs, Types), ADT},
                     {Env, Arrow}
             end,

    %% If the constructor was not qualified with a module name it's pretty
    %% to fetch but if it was, then we need to first make sure it's in
    %% the specified module *and* that its enclosing type is exported.
    %%
    %% Here's the easy local get:
    GetTC = fun(#type_constructor{line=Line, name=Name, module=undefined}) ->
                    Default = {error, {bad_constructor, Line, Name}},
                    %% constructors defined in this module or imported by it:
                    Available = EnvIn#env.type_constructors,
                    proplists:get_value(Name, Available, Default);

               %% and the part where we go to a different module:
               (#type_constructor{line=Line, name=Name, module=Mod}) ->
                    Mods = EnvIn#env.modules,
                    M = [AM || #alpaca_module{name=N}=AM <- Mods, Mod =:= N],
                    case M of
                        [] ->
                            throw({error, {bad_module, Line, Mod}});
                        [Target] ->
                            %% in the beginning of typing, constructors/1 links
                            %% the actual type to the constructor contained
                            %% within it to make it easy for inst_type to
                            %% instantiate the type itself.  Here we grab each
                            %% constructor whose name matches the one we're
                            %% looking for and insert the ADT itself in a
                            %% similar manner.
                            Types = Target#alpaca_module.types,
                            F = fun(#alpaca_type{members=Ms}=AT) ->
                                        [AC#alpaca_constructor{type=AT} ||
                                            #alpaca_constructor{
                                               name=#type_constructor{name=TCN}
                                              }=AC <- Ms, TCN =:= Name]
                                     end,
                            case lists:flatten(lists:map(F, Types)) of
                                [RealC] ->
                                    RealC;
                                [] ->
                                    throw({error, {bad_constructor, Line, Name}})
                            end
                    end
            end,
    try Cons_f(ADT_f(GetTC(TC)))
    catch
        throw:{error, _}=Error -> Error
    end.

inst_constructor_arg(none, _, _) ->
    t_unit;
inst_constructor_arg(AtomType, _, _) when is_atom(AtomType) ->
    AtomType;
inst_constructor_arg({type_var, _, N}, Vs, _) ->
    proplists:get_value(N, Vs);
inst_constructor_arg(#t_record{members=Ms}=R, Vs, Types) ->
    F = fun(#t_record_member{type=T}=M) ->
                case inst_constructor_arg(T, Vs, Types) of
                    {error, _}=E -> erlang:error(E);
                    T2           -> M#t_record_member{type=T2}
                end
        end,
    new_cell(R#t_record{members=lists:map(F, Ms)});
inst_constructor_arg(#alpaca_constructor{name=#type_constructor{name=N}},
                     _Vs, _Types) ->
    {t_adt_cons, N};
inst_constructor_arg(#alpaca_type_tuple{members=Ms}, Vs, Types) ->
    new_cell({t_tuple, [inst_constructor_arg(M, Vs, Types) || M <- Ms]});
inst_constructor_arg({alpaca_list, ElementType}, Vs, Types) ->
    new_cell({t_list, inst_constructor_arg(ElementType, Vs, Types)});
inst_constructor_arg({alpaca_map, KeyType, ValType}, Vs, Types) ->
    new_cell({t_map, inst_constructor_arg(KeyType, Vs, Types),
                     inst_constructor_arg(ValType, Vs, Types)});
inst_constructor_arg({alpaca_pid, MsgType}, Vs, Types) ->
    new_cell({t_pid, inst_constructor_arg(MsgType, Vs, Types)});
inst_constructor_arg(#alpaca_type{name={type_name, _, N}, vars=Vars, members=M1},
                     Vs, Types) ->
    #alpaca_type{vars = V2, members=M2, module=Mod} = find_type(N, Types),

    %% when a polymorphic ADT occurs in another type's definition it might
    %% have concrete types assigned rather than variables and thus we want
    %% to find the original/biggest list of vars for the type.  E.g.
    %%
    %% type option 'a = Some 'a | None
    %% type either_int 'a = Left 'a | Right option int
    %%
    VarsToUse = case length(V2) > length(Vars) of
                    true -> V2;
                    false -> Vars
                end,

    ADT_vars = [{VN, proplists:get_value(VN, Vs)} || {type_var, _, VN} <- VarsToUse],
    Vs2 = replace_vars(M1, V2, Vs),
    Members = lists:map(fun(M) -> inst_constructor_arg(M, Vs2, Types) end, M2),
    new_cell(#adt{name=N, vars=ADT_vars, members=Members, module=Mod});

inst_constructor_arg({t_arrow, ArgTypes, RetType}, Vs, Types) ->
    InstantiatedArgs =  [ inst_constructor_arg(A, Vs, Types) || A <- ArgTypes ],
    InstantiatedRet = inst_constructor_arg(RetType, Vs, Types),
    new_cell({t_arrow, InstantiatedArgs, InstantiatedRet});

inst_constructor_arg(Arg, _, _) ->
    throw({error, {bad_constructor_arg, Arg}}).

find_type(Name, []) -> throw({error, {unknown_type, Name}});
find_type(Name, [#alpaca_type{name={type_name, _, Name}}=T|_]) -> T;
find_type(Name, [_|Types]) -> find_type(Name, Types).

replace_vars([], _, _) -> [];
replace_vars([{type_var, _, N}|Ms], [{type_var, _, V}|Vs], PropagatedVs) ->
    [{V,proplists:get_value(N, PropagatedVs)}|replace_vars(Ms, Vs, PropagatedVs)];
replace_vars([M|Ms], [{type_var, _, V}|Vs], PropagatedVs) ->
    [{V,M}|replace_vars(Ms, Vs, PropagatedVs)].

%% Unify two parameter lists, e.g. from a function arrow.
unify_list(As, Bs, Env, L) ->
    unify_list(As, Bs, {[], []}, Env, L).

arity_error(Env, L) ->
    erlang:error({arity_error, module_name(Env), L}).

unify_list([], [], {MemoA, MemoB}, _, _) ->
    {lists:reverse(MemoA), lists:reverse(MemoB)};
unify_list([], _, _, Env, L) ->
    arity_error(Env, L);
unify_list(_, [], _, Env, L) ->
    arity_error(Env, L);
unify_list([A|TA], [B|TB], {MA, MB}, Env, L) ->
    case unify(A, B, Env, L) of
        {error, _} = E -> E;
        ok -> unify_list(TA, TB, {[A|MA], [B|MB]}, Env, L)
    end.


-spec inst(
        VarName :: atom()|string(),
        Lvl :: integer(),
        Env :: env()) -> {typ(), env(), map()} | {error, term()}.

inst(VarName, Lvl, #env{bindings=Bs} = Env) ->
    Default = {error, {bad_variable_name, VarName}},
    case proplists:get_value(VarName, Bs, Default) of
        {error, _} = E ->
            E;
        T ->
            inst(T, Lvl, Env, maps:new())
    end.

%% This is modeled after instantiate/2 github.com/tomprimozic's example
%% located in the URL given at the top of this file.  The purpose of
%% CachedMap is to reuse the same instantiated unbound type variable for
%% every occurrence of the _same_ quantified type variable in a list
%% of function parameters.
%%
%% The return is the instantiated type, the updated environment and the
%% updated cache map.
-spec inst(typ(), integer(), env(), CachedMap::map()) ->
                  {typ(), env(), map()} | {error, term()}.
inst({link, Typ}, Lvl, Env, CachedMap) ->
    inst(Typ, Lvl, Env, CachedMap);
inst({unbound, _, _}=Typ, _, Env, M) ->
    {Typ, Env, M};
inst({qvar, Name}, Lvl, Env, CachedMap) ->
    case maps:get(Name, CachedMap, undefined) of
        undefined ->
            {NewVar, NewEnv} = new_var(Lvl, Env),
            {NewVar, NewEnv, maps:put(Name, NewVar, CachedMap)};
        Typ ->
            Typ
    end;
inst({t_arrow, Params, ResTyp}, Lvl, Env, CachedMap) ->
    Folder = fun(Next, {L, E, Map, Memo}) ->
                     {T, Env2, M} = inst(Next, L, E, Map),
                     {Lvl, Env2, M, [T|Memo]}
             end,
    {_, NewEnv, M, PTs} = lists:foldr(Folder, {Lvl, Env, CachedMap, []}, Params),
    {RT, NewEnv2, M2} = inst(ResTyp, Lvl, NewEnv, M),
    {{t_arrow, PTs, RT}, NewEnv2, M2};
inst({t_receiver, Recv, Body}=_R, Lvl, Env, CachedMap) ->
    {Body2, Env2, Map2} = inst(Body, Lvl, Env, CachedMap),
    {Recv2, Env3, Map3} = inst(Recv, Lvl, Env2, Map2),
    NewR = {t_receiver, Recv2, Body2},
    {NewR, Env3, Map3};

%% Everything else is assumed to be a constant:
inst(Typ, _Lvl, Env, Map) ->
    {Typ, Env, Map}.

-spec new_var(Lvl :: integer(), Env :: env()) -> {t_cell(), env()}.
new_var(Lvl, #env{next_var=VN} = Env) ->
    N = list_to_atom("t" ++ integer_to_list(VN)),
    TVar = new_cell({unbound, N, Lvl}),
    {TVar, Env#env{next_var=VN+1}}.

-spec gen(integer(), typ()) -> typ().
gen(Lvl, {unbound, N, L}) when L > Lvl ->
    {qvar, N};
gen(Lvl, {link, T}) ->
    gen(Lvl, T);
gen(Lvl, {t_arrow, PTs, T2}) ->
    {t_arrow, [gen(Lvl, T) || T <- PTs], gen(Lvl, T2)};
gen(Lvl, {t_receiver, A, B}) ->
    {t_receiver, gen(Lvl, A), gen(Lvl, B)};
gen(_, T) ->
    T.

%% Simple function that takes the place of a foldl over a list of
%% arguments to an apply.
typ_list([], _Lvl, #env{next_var=NextVar}, Memo) ->
    {lists:reverse(Memo), NextVar};
typ_list([H|T], Lvl, Env, Memo) ->
    case typ_of(Env, Lvl, H) of
        {error, _}=Err -> Err;
        {Typ, NextVar} ->
            typ_list(T, Lvl, update_counter(NextVar, Env), [Typ|Memo])
    end.

unwrap(P) when is_pid(P) ->
    unwrap(get_cell(P));
unwrap({link, Ty}) ->
    unwrap(Ty);
unwrap({t_arrow, A, B}) ->
    {t_arrow, [unwrap(X)||X <- A], unwrap(B)};
unwrap({t_clause, A, G, B}) ->
    {t_clause, unwrap(A), unwrap(G), unwrap(B)};
unwrap({t_tuple, Vs}) ->
    {t_tuple, [unwrap(V)||V <- Vs]};
unwrap({t_list, T}) ->
    {t_list, unwrap(T)};
unwrap({t_map, K, V}) ->
    {t_map, unwrap(K), unwrap(V)};
unwrap(#t_record{}=R) ->
    #t_record{members=Ms, row_var=RV} = flatten_record(R),
    F = fun(#t_record_member{type=T}=RM) ->
                RM#t_record_member{type=unwrap(T)}
        end,
    #t_record{members=lists:map(F, Ms), row_var=unwrap(RV)};
unwrap(#adt{vars=Vs, members=Ms}=ADT) ->
    ADT#adt{vars=[{Name, unwrap(V)} || {Name, V} <- Vs],
            members=[unwrap(M) || M <- Ms]};
unwrap({t_receiver, A, B}) ->
    {t_receiver, unwrap(A), unwrap(B)};
unwrap({t_pid, A}) ->
    {t_pid, unwrap(A)};
unwrap(X) ->
    X.

missing_type_error(SourceModule, Module, Type) ->
    {no_such_type, SourceModule, Module, Type}.

private_type_error(SourceModule, Module, Type) ->
    {unexported_type, SourceModule, Module, Type}.

retrieve_type(SourceModule, Module, Type, []) ->
    throw(missing_type_error(SourceModule, Module, Type));
retrieve_type(SM, M, T, [#alpaca_module{name=M, types=Ts, type_exports=ETs}|Rem]) ->
    case [TT || #alpaca_type{name={type_name, _, TN}}=TT <- Ts, TN =:= T] of
        [#alpaca_type{name={_, _, TN}}=Type] ->
            %% now make sure the type is exported:
            case [X || X <- ETs, X =:= TN] of
                [_] -> {ok, Type};
                _   -> throw(private_type_error(SM, M, T))
            end;
        [] -> retrieve_type(SM, M, T, Rem)
    end;
retrieve_type(SM, M, T, [_|Rem]) ->
    retrieve_type(SM, M, T, Rem).

-spec type_modules([alpaca_module()]) -> {ok, [alpaca_module()]} |
                                       {error, term()}.
type_modules(Mods) ->
    {Pid, Monitor} = erlang:spawn_monitor(fun() ->
        try type_modules(Mods, new_env(Mods), []) of
            Res -> exit(Res)
        catch
            %% We want the underlying error that resulted in the bad match,
            %% not the `badmatch` itself:
            error:{badmatch, {error, _}=Err} ->
                exit(Err);
            E:T ->
                io:format("alpaca_typer:type_modules/2 crashed with ~p:~p~n"
                          "Stacktrace:~n~p~n", [E, T, erlang:get_stacktrace()]),
                exit({error, T})
        end
    end),
    receive
        {'DOWN', Monitor, process, Pid, Result} -> Result
    end.

type_modules([], _, Acc)       -> {ok, Acc};
type_modules([M|Ms], Env, Acc) ->
    case type_module(M, Env) of
        {ok, M2}       ->
            type_modules(Ms, replace_env_module(Env, M2), [M2|Acc]);
        {error, _}=Err ->
            Err
    end.

-spec type_module(M::alpaca_module(), Env::env()) -> {ok, alpaca_module()} |
                                                   {error, term()}.
type_module(#alpaca_module{functions=Fs,
                        name=Name,
                        types=Ts,
                        type_imports=Imports,
                        tests=Tests}=M,
           #env{modules=Modules}=Env) ->
    %% Fold function to yield all the imported types or report a missing one.
    ImportFolder = fun(_, {error, _}=Err) -> Err;
                      (_, [{error, _}=Err|_]) -> Err;
                      (#alpaca_type_import{module=MN, type=T}, Acc) ->
                           [retrieve_type(Name, MN, T, Modules)|Acc]
                   end,

    %% Fold function to instantiate all in-scope ADTs.
    TypFolder = fun(_, {error, _}=Err) ->
                        Err;
                   (T, {Typs, E}) ->
                        case inst_type(T, E) of
                            {ok, E2, ADT, _} -> {[unwrap(ADT)|Typs], E2};
                            {error, _}=Err   -> Err
                        end
                end,
    case lists:foldl(ImportFolder, [], Imports) of
        {error, _}=Err -> Err;
        Imported ->
            AllTypes = Ts ++ [T || {ok, T} <- Imported],
            case lists:foldl(TypFolder, {[], Env}, AllTypes) of
                {error, _}=Err ->
                    Err;
                {ADTs, Env2} ->
                    TypBindings = [{N, A}||#adt{name=N}=A <- ADTs],
                    Env3 = Env2#env{
                             type_bindings=TypBindings,
                             current_module=M,
                             current_types=AllTypes,
                             type_constructors=constructors(AllTypes),
                             entered_modules=[Name|Env2#env.entered_modules]},

                    FunRes = typ_module_funs(Fs, Env3, []),

                    case type_module_tests(Tests, Env3, ok, FunRes) of
                        {error, _} = Err        ->
                            Err;
                        Funs when is_list(Funs) ->
                            {ok, M#alpaca_module{functions=Funs}}
                    end
            end
    end.

typ_module_funs([], _Env, Memo) ->
    lists:reverse(Memo);
typ_module_funs([#alpaca_fun_def{name={symbol, _, Name}}=F|Rem], Env, Memo) ->
    case typ_of(Env, 0, F) of
        {error, _} = E ->
            E;
        {Typ, NV} ->
            Env2 = update_counter(NV, Env),
            Env3 = update_binding(Name, Typ, Env2),
            typ_module_funs(Rem, Env3, [F#alpaca_fun_def{type=unwrap(Typ)}|Memo])
    end.

type_module_tests(_, _Env, {error, _}=Err, _) ->
    Err;
type_module_tests(_, _Env, _, {error, _}=Err) ->
    Err;
type_module_tests([], _, _, Funs) ->
    Funs;
type_module_tests([#alpaca_test{expression=E}|Rem], Env, _, Funs) ->
    type_module_tests(Rem, Env, typ_of(Env, 0, E), Funs).

%% In the past I returned the environment entirely but this contained mutations
%% beyond just the counter for new type variable names.  The integer in the
%% successful return tuple is just the next type variable number so that
%% the environments further up have no possibility of being poluted with
%% definitions below.
-spec typ_of(
        Env::env(),
        Lvl::integer(),
        Exp::alpaca_expression()) -> {typ(), integer()} | {error, term()}.

%% Base types now need to be in reference cells because when they are part
%% of unions they may need to be reset.
typ_of(#env{next_var=VarNum}, _Lvl, {int, _, _}) ->
    {new_cell(t_int), VarNum};
typ_of(#env{next_var=VarNum}, _Lvl, {float, _, _}) ->
    {new_cell(t_float), VarNum};
typ_of(#env{next_var=VarNum}, _Lvl, {boolean, _, _}) ->
    {new_cell(t_bool), VarNum};
typ_of(#env{next_var=VarNum}, _Lvl, {atom, _, _}) ->
    {new_cell(t_atom), VarNum};
typ_of(#env{next_var=VN}, _Lvl, {string, _, _}) ->
    {new_cell(t_string), VN};
typ_of(#env{next_var=VN}, _Lvl, {chars, _, _}) ->
    {new_cell(t_chars), VN};
typ_of(Env, Lvl, {symbol, _, N}) ->
    case inst(N, Lvl, Env) of
        {error, _} = E -> E;
        {T, #env{next_var=VarNum}, _} -> {T, VarNum}
    end;
typ_of(Env, _Lvl, #alpaca_far_ref{module=Mod, name=N, line=_L, arity=A}) ->
    EnteredModules = [Mod | Env#env.entered_modules],
    {ok, Module, _} = extract_module_bindings(Env, Mod, N),

    %% Type the called function in its own module:
    Env2 = Env#env{current_module=Module,
                   entered_modules=EnteredModules},
    {ok, #alpaca_module{functions=Funs}} = type_module(Module, Env2),
    [Typ] = [Typ ||
                #alpaca_fun_def{name={symbol, _, X}, arity=Arity, type=Typ} <- Funs,
                N =:= X,
                A =:= Arity
            ],

    Err = fun() ->
                  [CurrMod|_] = Env#env.entered_modules,
                  throw({error, {bidirectional_module_ref, Mod, CurrMod}})
          end,

    case [M || M <- Env#env.entered_modules, M == Mod] of
        []    -> Typ;
        [Mod] -> case Env#env.current_module of
                     #alpaca_module{name=Mod} -> Typ;
                     _ -> Err()
                 end;
        _     -> Err()
    end,

    #env{next_var=NV}=Env,
    %% deep copy to cell the various types, needed
    %% because typing a module unwraps all the
    %% reference cells before returning the module:
    {DT, _} = deep_copy_type(Typ, maps:new()),
    {DT, NV};

typ_of(#env{next_var=VN}, _Lvl, {unit, _}) ->
    {new_cell(t_unit), VN};

%% Errors only type as new variables for the moment to simplify
%% unification with other terms.  I'm considering typing them as
%% a kind of effect that wraps enclosing expressions, similar to
%% how receivers are handled.
typ_of(Env, Lvl, {raise_error, _, _, _}) ->
    {T, #env{next_var=NV}} = new_var(Lvl, Env),
    {T, NV};

typ_of(Env, Lvl, {'_', _}) ->
    {T, #env{next_var=VarNum}, _} = inst('_', Lvl, Env),
    {T, VarNum};
typ_of(Env, Lvl, #alpaca_tuple{values=Vs}) ->
    case typ_list(Vs, Lvl, Env, []) of
        {error, _} = E -> E;
        {VTyps, NextVar} -> {new_cell({t_tuple, VTyps}), NextVar}
    end;
typ_of(#env{next_var=_VarNum}=Env, Lvl, {nil, _Line}) ->
    {TL, #env{next_var=NV}} = new_var(Lvl, Env),
    {new_cell({t_list, TL}), NV};
typ_of(Env, Lvl, #alpaca_cons{line=Line, head=H, tail=T}) ->
    {HTyp, NV1} = typ_of(Env, Lvl, H),
    {TTyp, NV2} =
        case T of
            {nil, _} -> {new_cell({t_list, HTyp}), NV1};
            #alpaca_cons{}=Cons ->
                typ_of(update_counter(NV1, Env), Lvl, Cons);
            {symbol, L, _} = S ->
                {STyp, Next} =
                    typ_of(update_counter(NV1, Env), Lvl, S),
                {TL, #env{next_var=Next2}} =
                    new_var(Lvl, update_counter(Next, Env)),
                case unify(new_cell({t_list, TL}), STyp, Env, L) of
                    {error, _} = E -> E;
                    ok -> {STyp, Next2}
                end;
            #alpaca_apply{}=Apply ->
                {TApp, Next} = typ_of(update_counter(NV1, Env), Lvl, Apply),
                case unify(
                       new_cell({t_list, HTyp}), TApp, Env, apply_line(Apply))
                of
                    {error, _} = E -> E;
                    ok -> {TApp, Next}
                end;
            NonList ->
                {error, {cons_to_non_list, NonList}}
        end,

    %% TODO:  there's no error check here:
    ListType = case TTyp of
                   P when is_pid(P) ->
                       %% TODO:  this is kind of a gross tree but previously
                       %% there were cases above that would instantiate list
                       %% types that were not celled, leading to some badarg
                       %% exceptions when unifying with ADTs:
                       case get_cell(TTyp) of
                           {link, {t_list, LT}} -> LT;
                           {link, C} when is_pid(C) ->
                               case get_cell(C) of
                                   {t_list, LT} -> LT
                               end;
                           {t_list, LT} -> LT
                       end;
                   {t_list, LT} ->
                       LT
               end,
    case unify(HTyp, ListType, Env, Line) of
        {error, _} = Err ->
            Err;
        ok ->
            {TTyp, NV2}
    end;

typ_of(Env, Lvl, #alpaca_binary{segments=Segs}) ->
    case type_bin_segments(Env, Lvl, Segs) of
        {error, _}=Err -> Err;
        {ok, NV} -> {new_cell(t_binary), NV}
    end;

typ_of(Env, Lvl, #alpaca_map{}=M) ->
    type_map(Env, Lvl, M);
typ_of(Env, Lvl, #alpaca_map_add{line=L, to_add=A, existing=B}) ->
    #alpaca_map_pair{key=KE, val=VE} = A,
    TypA = typ_list([KE, VE], Lvl, Env, []),
    TypB = typ_of(Env, Lvl, B),

    map_typ_of(
      Env, TypA,
      fun(Env2, [KT, VT]) ->
              AMap = new_cell({t_map, KT, VT}),
              map_typ_of(
                Env2, TypB,
                fun(Env3, MTyp) ->
                        map_err(unify(AMap, MTyp, Env3, L),
                                fun(_) -> {MTyp, Env3#env.next_var} end)
                end)
      end);

%% Record typing:
typ_of(Env, Lvl, #alpaca_record{members=Members}) ->
    F = fun(#alpaca_record_member{name=N, val=V}, {ARMembers, E}) ->
                case typ_of(E, Lvl, V) of
                    {error, _}=Err ->
                        erlang:error(Err);
                    {VTyp, NextVar} ->
                        MTyp = #t_record_member{name=N, type=VTyp},
                        {[MTyp|ARMembers], update_counter(NextVar, E)}
                end
        end,
    {Members2, Env2} = lists:foldl(F, {[], Env}, Members),
    {RowVar, Env3} = new_var(Lvl, Env2),
    Res = new_cell(#t_record{members=lists:reverse(Members2), row_var=RowVar}),
    {Res, Env3#env.next_var};

typ_of(Env, _Lvl, #alpaca_type_apply{name=N, arg=none}) ->
    case inst_type_arrow(Env, N) of
        {error, _}=Err -> Err;
        {Env2, {type_arrow, _CTyp, RTyp}} ->
            {RTyp, Env2#env.next_var}
    end;
typ_of(Env, Lvl, #alpaca_type_apply{name=N, arg=A}) ->
    case inst_type_arrow(Env, N) of
        {error, _}=Err -> Err;
        {Env2, {type_arrow, CTyp, RTyp}} ->
            case typ_of(Env2, Lvl, A) of
                {error, _}=Err -> Err;
                {ATyp, NVNum} ->
                    #type_constructor{line=L} = N,
                    case unify(ATyp, CTyp, update_counter(NVNum, Env2), L) of
                        ok             -> {RTyp, NVNum};
                        {error, _}=Err -> Err
                    end
            end
    end;

%% BIFs are loaded in the environment as atoms:
typ_of(Env, Lvl, {bif, AlpacaName, _, _, _}) ->
    case inst(AlpacaName, Lvl, Env) of
        {error, _} = E ->
            E;
        {T, #env{next_var=VarNum}, _} ->
            {T, VarNum}
    end;

typ_of(Env, Lvl, #alpaca_apply{expr={Mod, {symbol, L, X}, Arity}, args=Args}) ->
    Satisfy =
        fun() ->
                %% Naively assume a single call to the same function for now.
                %% does the module exist and does it export the function?
                case extract_fun(Env, Mod, X, Arity) of
                    {error, _} = E -> E;
                    {ok, Module, _Fun} ->
                        EnteredModules = [Mod | Env#env.entered_modules],
                        Env2 = Env#env{current_module=Module,
                                       entered_modules=EnteredModules},
                        %% Type the called function in its own module:
                        case type_module(Module, Env2) of
                            {ok, #alpaca_module{functions=Funs}} ->
                                [T] = [Typ ||
                                          #alpaca_fun_def{name={symbol, _, N}, arity=A, type=Typ} <- Funs,
                                          N =:= X,
                                          A =:= Arity
                                      ],
                                #env{next_var=NextVar}=Env,
                                %% deep copy to cell the various types, needed
                                %% because typing a module unwraps all the
                                %% reference cells before returning the module:
                                {DT, _} = deep_copy_type(T, maps:new()),
                                typ_apply(Env, Lvl, DT, NextVar, Args, L);
                            {error, _}=Err ->
                                Err
                        end
                end
        end,
    Error = fun() ->
                    [CurrMod|_] = Env#env.entered_modules,
                    {error, {bidirectional_module_ref, Mod, CurrMod}}
            end,

    case [M || M <- Env#env.entered_modules, M == Mod] of
        [] -> Satisfy();
        [Mod] -> case Env#env.current_module of
                     #alpaca_module{name=Mod} -> Satisfy();
                     _ -> Error()
                 end;
        _  -> Error()
    end;

typ_of(Env, Lvl, #alpaca_apply{line=L, expr=Expr, args=Args}) ->
    %% When we hit arity failures, it may be because the user
    %% is intending a curried application. This function attempts
    %% to find a potential function that can be unambigiously
    %% curried, and then types against that by manipulating the
    %% argument list and return type
    CurryFun =
        fun(OriginalErr) ->
            %% Attempt to find a curryable version
            {Mod, FN, Env2} = case Expr of
                {symbol, _Line, FunName} ->
                    {Env#env.current_module, FunName, Env};

                {bif, FunName, _, _, _} ->
                    {Env#env.current_module, FunName, Env};

                {alpaca_far_ref, _, ModName, FunName, _} ->
                    EnteredModules = [Env#env.current_module | Env#env.entered_modules],
                    {ok, Module, _} = extract_module_bindings(Env, ModName, FunName),
                    E = Env#env{current_module=Module,
                                entered_modules=EnteredModules},
                    {Module, FunName, E}
            end,
            CurryFuns = get_curryable_funs(Mod, FN, length(Args)+1),
            case CurryFuns of
                [] -> OriginalErr;
                [Item] -> case typ_of(Env2, Lvl, Item) of
                                {{t_arrow, TArgs, TRet}, NextVar} ->
                                    {CurryArgs, RemArgs} = lists:split(length(Args), TArgs),
                                    CurriedTypF = {t_arrow, CurryArgs, {t_arrow, RemArgs, TRet}},
                                    typ_apply(Env2, Lvl, CurriedTypF, NextVar, Args, L)
                          end;
                Items -> {error, {ambiguous_curry, Expr, Items, L}}
            end
    end,
    %% If the expression we're applying arguments to is a named function
    %% (e.g. a symbol or bif), attempt to find it in the module.
    %% This ForwardFun function is used specifically to find functions defined
    %% later than the application we're trying to type.
    ForwardFun =
        fun() ->
                FN = case Expr of
                         {symbol, _Line, FunName}    -> FunName;
                         {bif, FunName, _, _, _} -> FunName
                     end,
                Mod = Env#env.current_module,
                case get_fun(Mod, FN, length(Args)) of
                    {ok, _, Fun} ->
                        case typ_of(Env, Lvl, Fun) of
                            {error, _}=Err -> Err;
                            {TypF, NextVar} ->
                                %% We should have a t_arrow taking some args with a return value
                                %% What we need is a t_arrow that takes some of those args and returns
                                %% another t_arrow taking the remainder and returning the final arg
                                try
                                    typ_apply(Env, Lvl, TypF, NextVar, Args, L)
                                catch
                                    throw:{arity_error, _, _} = Err -> CurryFun(Err)
                                end
                        end;
                    {error, _} = E -> CurryFun(E)
                end
        end,

    case typ_of(Env, Lvl, Expr) of
        {error, {bad_variable_name, _}} -> ForwardFun();
        {error, _} = E -> E;
        {TypF, NextVar} ->
            %% If the function in the environment is the wrong arity we want to
            %% try to locate a matching one in the module.
            %% This does not allow for different arity functions in a sequence
            %% of let bindings which could be a weakness.
            %%
            try
                typ_apply(Env, Lvl, TypF, NextVar, Args, L)
            catch
                error:{arity_error, _, _} ->
                    case Expr of
                        #alpaca_far_ref{} -> CurryFun({error, uncurryable_far_ref});
                        _ -> ForwardFun()
                    end
            end
    end;

%% Unify the patterns with each other and resulting expressions with each
%% other, then unifying the general pattern type with the match expression's
%% type.
typ_of(Env, Lvl, #alpaca_match{match_expr=E, clauses=Cs, line=Line}) ->
    {ETyp, NextVar1} = typ_of(Env, Lvl, E),
    Env2 = update_counter(NextVar1, Env),

    case unify_clauses(Env2, Lvl, Cs) of
        {error, _} = Err -> Err;
        {ok, {t_clause, PTyp, _, RTyp}, #env{next_var=NextVar2}}  ->
            %% unify the expression with the unified pattern:
            case unify(PTyp, ETyp, Env, Line) of
                {error, _} = Err -> Err;
                %% only need to return the result type of the unified
                %% clause types:
                ok -> {RTyp, NextVar2}
            end
    end;

typ_of(Env, Lvl, #alpaca_clause{pattern=P, guards=Gs, result=R, line=L}) ->
    case add_bindings(P, Env, Lvl, 0) of
        {error, _}=Err -> Err;
        {PTyp, _, NewEnv, _} ->
            F = fun(_, {error, _}=Err) -> Err;
                   (G, {Typs, AccEnv}) ->
                        case typ_of(AccEnv, Lvl, G) of
                            {error, _}=Err ->
                                Err;
                            {GTyp, NV} ->
                                {[GTyp|Typs], update_counter(NV, AccEnv)}
                        end
                end,
            case lists:foldl(F, {[], NewEnv}, Gs) of
                {error, _}=Err -> Err;
                {GTyps, Env2} ->
                    UnifyFolder = fun(_, {error, _}=Err) -> Err;
                                     (N, Acc) ->
                                          case unify(N, Acc, Env, L) of
                                              {error, _}=Err -> Err;
                                              ok -> Acc
                                          end
                                  end,

                    case lists:foldl(UnifyFolder, new_cell(t_bool), GTyps) of
                        {error, _}=Err -> Err;
                        _ ->
                            case typ_of(Env2, Lvl, R) of
                                {error, _} = E   -> E;
                                {RTyp, NextVar2} ->
                                    {{t_clause, PTyp, none, RTyp}, NextVar2}
                            end
                    end
            end
    end;

%%% Pattern match guards that both check the type of an argument and cause
%%% it's type to be fixed.
typ_of(Env, Lvl, #alpaca_type_check{type=T, expr=E, line=L}) ->
    Typ = proplists:get_value(T, ?all_type_checks),
    case typ_of(Env, Lvl, E) of
        {error, _}=Err -> Err;
        {ETyp, NV} ->
            case unify(new_cell(Typ), ETyp, Env, L) of
                {error, _}=Err -> Err;
                ok -> {t_bool, NV}
            end
    end;

typ_of(Env, Lvl, #alpaca_send{line=L, message=M, pid=P}) ->
    case typ_of(Env, Lvl, P) of
        {error, _}=Err -> Err;
        {T, NV} ->
            {Var, Env2} = new_var(Lvl, Env),
            PidT = new_cell(Var),
            PC = new_cell({t_pid, PidT}),
            case unify(T, PC, Env2, Lvl) of
                {error, _}=Err -> Err;
                ok ->
                    case typ_of(Env2, Lvl, M) of
                        {error, _}=Err -> Err;
                        {MT, NV2} ->
                            Env3 = update_counter(NV2, Env2),
                            case unify(PidT, MT, Env3, L) of
                                {error, _}=Err -> Err;
                                ok -> {t_unit, NV}
                            end
                    end
            end
    end;
typ_of(Env, Lvl, #alpaca_receive{}=Recv) ->
    type_receive(Env, Lvl, Recv);

%%% Calls to Erlang code only have their return value typed.
%%% However, we also check that the arguments refer to in-scope names.
typ_of(Env, Lvl, #alpaca_ffi{args=Args}=FFI) ->
    case typ_ffi_args(Env, Lvl, Args) of
        ok -> typ_ffi_clauses(Env, Lvl, FFI);
        {error, _}=Err -> Err
    end;

%% Spawning of functions in the current module:
typ_of(Env, Lvl, #alpaca_spawn{line=_L, module=undefined, function=F, args=Args}) ->
    %% make a function application and type it:
    Apply = #alpaca_apply{line=0, expr=F, args=Args},

    case typ_of(Env, Lvl, F) of
        {error, _}=Err -> Err;
        {SpawnFunTyp, NV} ->
            Env2 = update_counter(NV, Env),
            case typ_of(Env2, Lvl, Apply) of
                {error, _}=Err -> Err;
                {_AT, NV2} ->
                    %% use the type of the application to type a pid but prefer
                    %% the one determined by typing the application.
                    case SpawnFunTyp of
                        {t_receiver, Recv, _} ->
                            case _AT of
                                {t_receiver, Recv2, _} ->
                                    {new_cell({t_pid, Recv2}), NV2};
                                _ ->
                                    {new_cell({t_pid, Recv}), NV2}
                                end;
                        _ ->
                            {new_cell({t_pid, new_cell(undefined)}), NV2}
                    end
            end
    end;

typ_of(EnvIn, Lvl, #alpaca_fun_def{name={symbol, L, N}, versions=Vs}) ->
    F = fun(_, {error, _}=Err) ->
                Err;
           (#alpaca_fun_version{args=Args, body=Body}, {Types, Env}) ->
                BindingF = fun(Arg, {Typs, E, VN}) ->
                                   {AT, _, NE, VN2} = add_bindings(Arg, E, Lvl, VN),
                                   {[AT|Typs], NE, VN2}
                           end,

                {RevTyps, Env2, _} = lists:foldl(BindingF, {[], Env, 0}, Args),
                JustTypes = lists:reverse(RevTyps),
                RecursiveType = {t_arrow, JustTypes, new_cell(t_rec)},
                EnvWithLetRec = update_binding(N, RecursiveType, Env2),

                case typ_of(EnvWithLetRec, Lvl, Body) of
                    {error, _} = Err ->
                        Err;
                    {T, NextVar} ->
                        case unwrap(T) of
                            {t_receiver, Recv, Res} ->
                                TRec = {t_receiver, new_cell(Recv), new_cell(Res)},
                                {t_receiver, Recv2, Res2} =
                                    collapse_receivers(TRec, Env2, Lvl),
                                X = {t_receiver, Recv2,
                                      {t_arrow, JustTypes, Res2}},
                                {[X|Types], update_counter(NextVar, Env2)};
                            _ ->
                                %% Nullary funs are really values - for type
                                %% checking we're only interested in their
                                %% return value
                                case JustTypes of
                                    [] -> {[T|Types], update_counter(NextVar, Env2)};
                                    _  -> {[{t_arrow, JustTypes, T}|Types],
                                          update_counter(NextVar, Env2)}
                                end
                        end
                end
        end,
    case lists:foldl(F, {[], EnvIn}, Vs) of
        {error, _}=Err ->
            Err;
        {RevVersions, Env2} ->
            [H|TypedVersions] = lists:reverse(RevVersions),
            Unified = lists:foldl(
                        fun(_, {error, _}=Err) ->
                                Err;
                           (T1, T2) ->
                                case unify(T1, T2, Env2, L) of
                                    {error, _}=Err -> Err;
                                    ok -> T2
                                end
                        end,
                        H,
                        TypedVersions),
            case Unified of
                {error, _}=Err -> Err;
                Typ -> {Typ, Env2#env.next_var}
            end
    end;

%% A function binding inside a function:
typ_of(Env, Lvl, #fun_binding{
                    def=#alpaca_fun_def{name={symbol, _, N}}=E,
                    expr=E2}) ->
    {TypE, NextVar} = typ_of(Env, Lvl, E),
    Env2 = update_counter(NextVar, Env),
    typ_of(update_binding(N, gen(Lvl, TypE), Env2), Lvl+1, E2);

%% A var binding inside a function:
typ_of(Env, Lvl, #var_binding{name={symbol, _, N}, to_bind=E1, expr=E2}) ->
    case typ_of(Env, Lvl, E1) of
        {error, _}=Err ->
            Err;
        {TypE, NextVar} ->
            Gen = gen(Lvl, TypE),
            Env2 = update_counter(NextVar, Env),
            typ_of(update_binding(N, Gen, Env2), Lvl+1, E2)
    end.

typ_ffi_args(_Env, _Lvl, {nil, _}) -> ok;
typ_ffi_args(Env, Lvl, #alpaca_cons{head=H, tail=T}) ->
    case typ_of(Env, Lvl, H) of
        {error, _}=Err -> Err;
        _Ok -> typ_ffi_args(Env, Lvl, T)
    end.

typ_ffi_clauses(#env{next_var=NV}=Env, Lvl,
                #alpaca_ffi{clauses=Cs, module={_, L, _}}) ->
    ClauseFolder = fun(C, {Typs, EnvAcc}) ->
                           {{t_clause, _, _, T}, X} = typ_of(EnvAcc, Lvl, C),
                           {[T|Typs], update_counter(X, EnvAcc)}
                   end,
    {TypedCs, #env{next_var=NV2}} = lists:foldl(
                                      ClauseFolder,
                                      {[], update_counter(NV, Env)}, Cs),
    UnifyFolder = fun(A, Acc) ->
                          case unify(A, Acc, Env, L) of
                              ok -> Acc;
                              {error, _} = Err -> Err
                          end
                  end,
    [FC|TCs] = lists:reverse(TypedCs),

    case lists:foldl(UnifyFolder, FC, TCs) of
        {error, _} = Err ->
            Err;
        _ ->
            {FC, NV2}
    end.

type_bin_segments(#env{next_var=NV}, _Lvl, []) ->
    {ok, NV};
type_bin_segments(
  Env,
  Level,
  [#alpaca_bits{value=V, type=T, line=L}|Rem])
  when T == int; T == float; T == binary; T == utf8; T == latin1 ->
    VTyp = typ_of(Env, Level, V),
    map_typ_of(Env, VTyp,
               fun(Env2, BitsTyp) ->
                       U = unify(BitsTyp, bin_type_to_type(T), Env2, L),
                       map_err(U, fun(_) -> type_bin_segments(Env2, Level, Rem) end)
               end).

bin_type_to_type(int) -> new_cell(t_int);
bin_type_to_type(float) -> new_cell(t_float);
bin_type_to_type(utf8) -> new_cell(t_string);
bin_type_to_type(binary) -> new_cell(t_binary).

%% 2016-07-24 trying this "map" function out instead of littering
%% code with yet more case statements to check errors from typ_of.
map_typ_of(Env, Res, NextStep) ->
    map_err(Res, fun({Typ, NV}) ->
                         Env2 = update_counter(NV, Env),
                         NextStep(Env2, Typ)
                 end).

map_err({error, _}=Err, _NextStep) -> Err;
map_err(Ok, NextStep) -> NextStep(Ok).

type_map(Env, Lvl, #alpaca_map{pairs=[]}) ->
    {KeyVar, Env2} = new_var(Lvl, Env),
    {ValVar, #env{next_var=NV}} = new_var(Lvl, Env2),
    {new_cell({t_map, KeyVar, ValVar}), NV};
type_map(Env, Lvl, #alpaca_map{pairs=Pairs}) ->
    {MapType, NV} = type_map(Env, Lvl, #alpaca_map{}),
    Env2 = update_counter(NV, Env),
    case unify_map_pairs(Env2, Lvl, Pairs, MapType) of
        {error, _}=Err -> Err;
        {Type, #env{next_var=NV}} -> {Type, NV}
    end.
unify_map_pairs(Env, _, [], T) ->
    {new_cell(T), Env};
unify_map_pairs(Env, Lvl, [#alpaca_map_pair{line=L, key=KE, val=VE}|Rem], T) ->
    {t_map, K, V} = unwrap_cell(T),
    case typ_list([KE, VE], Lvl, Env, []) of
        {error, _}=Err -> Err;
        {[KT, VT], NV} ->
            Env2 = update_counter(NV, Env),
            case unify(K, KT, Env2, L) of
                ok -> case unify(V, VT, Env2, L) of
                          ok -> unify_map_pairs(Env2, Lvl, Rem, T);
                          {error, _}=Err -> Err
                      end;
                {error, _}=Err -> Err
            end
    end.

%%% This was pulled out of typing match expressions since the exact same clause
%%% type unification has to occur in match and receive expressions.
unify_clauses(Env, Lvl, Cs) ->
    ClauseFolder =
        fun(_, {error, _}=Err) -> Err;
           (C, {Clauses, EnvAcc}) ->
                case typ_of(EnvAcc, Lvl, C) of
                    {error, _}=Err -> Err;
                    {TypC, NV} ->
                        #alpaca_clause{line=Line} = C,
                        {[{Line, TypC}|Clauses], update_counter(NV, EnvAcc)}
                end
        end,
    case lists:foldl(ClauseFolder, {[], Env}, Cs) of
        {error, _}=Err -> Err;
        {TypedCs, #env{next_var=NextVar2}} ->
            UnifyFolder =
                fun(_, {error, _}=Err) -> Err;
                   ({Line, {t_clause, PA, _, RA}}, Acc) ->
                        case Acc of
                            {t_clause, PB, _, RB} = TypC ->
                                case unify(PA, PB, Env, Line) of
                                    ok ->
                                        case unify(RA, RB, Env, Line) of
                                            ok -> TypC;
                                            {error, _} = Err -> Err
                                        end;
                                    {error, _} = Err -> Err
                                end;
                            {error, _} = Err -> Err
                        end
                end,

            [{_, FC}|TCs] = lists:reverse(TypedCs),
            case lists:foldl(UnifyFolder, FC, TCs) of
                {error, _}=Err ->Err;
                _ -> {ok, FC, update_counter(NextVar2, Env)}
            end
    end.

collapse_error({error, _}=Err, _) ->
    Err;
collapse_error(Res, F) ->
    F(Res).

collapse_receivers(C, Env, Line) when is_pid(C) ->
    collapse_error(
      collapse_receivers(get_cell(C), Env, Line),
      fun(R) -> set_cell(C, R), C end);
collapse_receivers({link, C}, Env, Line) when is_pid(C) ->
    collapse_error(
      collapse_receivers(C, Env, Line),
      fun(Res) -> {link, Res} end);
collapse_receivers({t_receiver, Typ, C}=Recv, Env, Line) when is_pid(C) ->
    case get_cell(C) of
        {t_receiver, _, _}=Nested ->
            case collapse_receivers(Nested, Env, Line) of
                {error, _}=Err -> Err;
                {t_receiver, _, Res}=Collapsed ->
                    case unify({t_receiver, Typ, Res},
                               new_cell(Collapsed),
                               Env, Line) of
                        ok -> {t_receiver, Typ, Res};
                        {error, _} = Err -> Err
                    end
            end;
        {link, CC} when is_pid(CC) ->
            collapse_receivers({t_receiver, Typ, CC}, Env, Line);
        _Other ->
            Recv
    end;
collapse_receivers({t_receiver, T, E}, Env, Line) ->
    collapse_receivers({t_receiver, T, new_cell(E)}, Env, Line);
collapse_receivers(E, _, _) ->
    E.

type_receive(Env, Lvl, #alpaca_receive{clauses=Cs, line=Line, timeout_action=TA}) ->
    case unify_clauses(Env, Lvl, Cs) of
        {error, _}=Err -> Err;
        {ok, {t_clause, PTyp, _, RTyp}, Env2} ->
            Collapsed = collapse_receivers(RTyp, Env, Line),
            case unwrap(Collapsed) of
                {t_receiver, _, B} ->
                    RC = new_cell(Collapsed),
                    case unify(RC, new_cell(B), Env, Line) of
                        %% TODO:  return this error
                        {error, _}=Er -> erlang:error(Er);
                        ok -> RC
                    end;
                _ -> Collapsed
            end,

            case TA of
                undefined ->
                    {new_cell({t_receiver, PTyp, RTyp}), Env2#env.next_var};
                E -> case typ_of(Env2, Lvl, E) of
                         {error, _}=Err ->
                             Err;
                         {Typ, NV} ->
                             Env3 = update_counter(NV, Env2),
                             CollapsedC = new_cell(Collapsed),
                             case unify(Typ, CollapsedC, Env3, Line) of
                                 {error, _}=Err ->
                                     Err;
                                 ok ->
                                     {new_cell({t_receiver, PTyp, CollapsedC}),
                                      NV}
                             end
                     end
            end
    end.

%% Get the line number that should be reported by an application AST node.
apply_line(#alpaca_apply{line=L}) ->
    L.

typ_apply(Env, Lvl, TypF, NextVar, Args, Line) ->
    Result =
        case TypF of
            _ when is_pid(TypF) ->
                case get_cell(TypF) of
                    {t_receiver, Recv, _App} ->
                        {App, _} = deep_copy_type(_App, maps:new()),
                        case typ_apply_no_recv(Env, Lvl, App,
                                               NextVar, Args, Line) of
                            {error, _}=Err -> Err;
                            {Typ, NV} ->
                                NewRec = {t_receiver, Recv, Typ},
                                set_cell(TypF, NewRec),
                                {TypF, NV}
                        end;
                    _ ->
                        typ_apply_no_recv(Env, Lvl, TypF, NextVar, Args, Line)
                end;
            {t_receiver, Recv, _App} ->
                %% Ensure that the receive type and body use the same reference
                %% cells for the same type variables:
                {{t_receiver, R2, A2}, _} = deep_copy_type(TypF, maps:new()),
                case typ_apply_no_recv(Env, Lvl, A2, NextVar, Args, Line) of
                    {error, _}=Err -> Err;
                    {Typ, NV} ->
                        case get_cell(Typ) of
                            {t_receiver, _, RetTyp} ->
                                case unify(R2, Recv, Env, Line) of
                                    {error, _}=Err -> Err;
                                    ok ->
                                        NewRec = {t_receiver, R2, RetTyp},
                                        {NewRec, NV}
                                end;
                            _ ->
                                NewRec = {t_receiver, R2, Typ},
                                {NewRec, NV}
                        end
                end;
            _ ->
                {TypF2, _} = deep_copy_type(TypF, maps:new()),
                typ_apply_no_recv(Env, Lvl, TypF2, NextVar, Args, Line)
        end,
    Result.

typ_apply_no_recv(Env, Lvl, TypF, NextVar, Args, Line) ->
    %% we make a deep copy of the function we're unifying
    %% so that the types we apply to the function don't
    %% force every other application to unify with them
    %% where the other callers may be expecting a
    %% polymorphic function.  See Pierce's TAPL, chapter 22.

    %{CopiedTypF, _} = deep_copy_type(TypF, maps:new()),
    %% placeholder:
    CopiedTypF = TypF,

    case typ_list(Args, Lvl, update_counter(NextVar, Env), []) of
        {error, _}=Err -> Err;
        {ArgTypes, NextVar2} ->
            TypRes = new_cell(t_rec),
            Env2 = update_counter(NextVar2, Env),

            Arrow = new_cell({t_arrow, ArgTypes, TypRes}),
            case unify(CopiedTypF, Arrow, Env2, Line) of
                {error, _} = E ->
                    E;
                ok ->
                    #env{next_var=VarNum} = Env2,
                    {TypRes, VarNum}
            end
    end.

-spec extract_fun(
        Env::env(),
        ModuleName::atom(),
        FunName::string(),
        Arity::integer()) -> {ok, alpaca_module(), alpaca_fun_def()} |
                             {error,
                              {no_module, atom()} |
                              {not_exported, string(), integer()} |
                              {not_found, atom(), string, integer()}} .
extract_fun(Env, ModuleName, FunName, Arity) ->
    case [M || M <- Env#env.modules, M#alpaca_module.name =:= ModuleName] of
        [] ->
            {error, {no_module, ModuleName}};
        [Module] ->
            Exports = Module#alpaca_module.function_exports,
            case [F || {FN, A} = F <- Exports, FN =:= FunName, A =:= Arity] of
                [_] -> get_fun(Module, FunName, Arity);
                []  -> {error, {not_exported, FunName, Arity}}
            end
    end.

%% Arity-neutral version of extract_fun so that we can get all top-level
%% bindings for a name from a given module.
extract_module_bindings(Env, ModuleName, BindingName) ->
    case [M || M <- Env#env.modules, M#alpaca_module.name =:= ModuleName] of
        [] ->
            {error, {no_module, ModuleName}};
        [Module] ->
            Exports = Module#alpaca_module.function_exports,
            case [F || {N, _A} = F <- Exports, N =:= BindingName] of
                []  ->
                    throw({error, {not_exported, ModuleName, BindingName}});
                Funs ->
                    F = fun({_, A}) ->
                                {ok, _, Fun} = get_fun(Module, BindingName, A),
                                Fun
                        end,
                    {ok, Module, lists:map(F, Funs)}
            end
    end.


-spec get_fun(
        Module::alpaca_module(),
        FunName::string(),
        Arity::integer()) -> {ok, alpaca_module(), alpaca_fun_def()} |
                             {error, {not_found, atom(), string, integer()}}.
get_fun(Module, FunName, Arity) ->
    case filter_to_fun(Module#alpaca_module.functions, FunName, Arity) of
        not_found    -> {error, {not_found, Module, FunName, Arity}};
        {ok, Fun} -> {ok, Module, Fun}
    end.

get_curryable_funs(Module, FN, MinArity) ->
    filter_to_curryable_funs(Module#alpaca_module.functions, FN, MinArity).

filter_to_fun([], _, _) ->
    not_found;
filter_to_fun([#alpaca_fun_def{name={symbol, _, N}, arity=Arity}=Fun|_], FN, A)
  when Arity =:= A, N =:= FN ->
    {ok, Fun};
filter_to_fun([_F|Rem], FN, Arity) ->
    filter_to_fun(Rem, FN, Arity).

filter_to_curryable_funs(Funs, FN, MinArity) ->
    Pred = fun(#alpaca_fun_def{name={Symbol, _, N}, arity=Arity}) ->
               case {Arity >= MinArity, N =:= FN} of
                    {true, true} -> true;
                    _ -> false
               end
           end,
    lists:filter(Pred, Funs).

%%% for clauses we need to add bindings to the environment for any symbols
%%% (variables) that occur in the pattern.  "NameNum" is used to give
%%% "wildcard" variable names (the '_' throwaway label) sequential and thus
%%% differing _actual_ variable names.  This is necessary so that two different
%%% occurrences of '_' with different types don't collide in `unify/4` and
%%% thus cause typing to fail when it really should succeed.
%%%
%%% In addition to the type determined for the thing we're adding bindings from,
%%% the return type includes the modified environment with those new bindings
%%% we've added along with the updated "NameNum" value so that we can recurse
%%% through a data structure with `add_bindings/4`.
-spec add_bindings(
        alpaca_expression(),
        env(),
        Lvl::integer(),
        NameNum::integer()) -> {typ(), alpaca_expression(), env(), integer()} |
                               {error, term()}.
add_bindings({symbol, _, Name}=S, Env, Lvl, NameNum) ->
    {Typ, Env2} = new_var(Lvl, Env),
    {Typ, S, update_binding(Name, Typ, Env2), NameNum};

%%% A single occurrence of the wildcard doesn't matter here as the renaming
%%% only occurs in structures where multiple instances can show up, e.g.
%%% in tuples and lists.

add_bindings({'_', _}=X, Env, Lvl, NameNum) ->
    {Typ, Env2} = new_var(Lvl, Env),
    {Typ, X, update_binding('_', Typ, Env2), NameNum};

%%% Tuples are a slightly more involved case since we want a type for the
%%% whole tuple as well as any explicit variables to be available in the
%%% result side of the clause.
add_bindings(#alpaca_tuple{values=_}=Tup1, Env, Lvl, NameNum) ->
    {#alpaca_tuple{values=Vs}=Tup2, NN2} = rename_wildcards(Tup1, NameNum),
    {Env2, NN3} = lists:foldl(
                    fun (V, {EnvAcc, NN}) ->
                            {_, _, NewEnv, NewNN} = add_bindings(V, EnvAcc,
                                                                 Lvl, NN),
                            {NewEnv, NewNN}
                    end,
                    {Env, NN2},
                    Vs),
    case typ_of(Env2, Lvl, Tup2) of
        {error, _}=Err -> Err;
        {Typ, NextVar} -> {Typ, Tup2, update_counter(NextVar, Env2), NN3}
    end;

add_bindings(#alpaca_cons{}=Cons, Env, Lvl, NameNum) ->
    {#alpaca_cons{head=H, tail=T}=RenCons, NN2} = rename_wildcards(Cons, NameNum),
    {_, _, Env2, NN3} = add_bindings(H, Env, Lvl, NN2),
    {_, _, Env3, NN4} = add_bindings(T, Env2, Lvl, NN3),
    case typ_of(Env3, Lvl, RenCons) of
        {error, _}=Err -> Err;
        {Typ, NextVar} -> {Typ, RenCons, update_counter(NextVar, Env3), NN4}
    end;

add_bindings(#alpaca_binary{}=Bin, Env, Lvl, NameNum) ->
    {Bin2, NN2} = rename_wildcards(Bin, NameNum),
    F = fun(_, {error, _}=Err) -> Err;
           (#alpaca_bits{value=V}, {E, N}) ->
                case add_bindings(V, E, Lvl, N) of
                    {_, _, E2, N2} -> {E2, N2};
                    {error, _}=Err -> Err
                end
        end,
    case lists:foldl(F, {Env, NN2}, Bin2#alpaca_binary.segments) of
        {error, _}=Err -> Err;
        {Env2, NN3} ->
            T = typ_of(Env2, Lvl, Bin2),
            map_typ_of(Env2, T, fun(Env3, Typ) -> {Typ, Bin2, Env3, NN3} end)
    end;

add_bindings(#alpaca_map{}=M, Env, Lvl, NN) ->
    {M2, _NN2} = rename_wildcards(M, NN),
    Folder = fun(_, {error, _}=Err) -> Err;
                (#alpaca_map_pair{key=K, val=V}, {E, N}) ->
                     case add_bindings(K, E, Lvl, N) of
                         {error, _}=Err -> Err;
                         {_, _, E2, N2} ->
                             case add_bindings(V, E2, Lvl, N2) of
                                 {error, _}=Err -> Err;
                                 {_, _, E3, N3} -> {E3, N3}
                             end
                     end
             end,
    case lists:foldl(Folder, {Env, NN}, M2#alpaca_map.pairs) of
        {error, _}=Err -> Err;
        {Env2, NN3} ->
            case typ_of(Env2, Lvl, M2) of
                {error, _}=Err -> Err;
                {Typ, NV} -> {Typ, M2, update_counter(NV, Env2), NN3}
            end
    end;

add_bindings(#alpaca_record{}=R, Env, Lvl, NameNum) ->
    {R2, _NameNum2} = rename_wildcards(R, NameNum),
    F = fun(#alpaca_record_member{val=V}=_M, {E, N}) ->
                case add_bindings(V, E, Lvl, N) of
                    {error, _}=Err  -> erlang:error(Err);
                    {_, _, E2, N2} -> {E2, N2}
                end
        end,
    case lists:foldl(F, {Env, NameNum}, R2#alpaca_record.members) of
        {Env2, NameNum3} ->
            case typ_of(Env2, Lvl, R2) of
                {error, _}=Err -> erlang:error(Err);
                {Typ, NV} -> {Typ, R2, update_counter(NV, Env2), NameNum3}
            end
    end;

add_bindings(#alpaca_type_apply{arg=none}=T, Env, Lvl, NameNum) ->
    case typ_of(Env, Lvl, T) of
        {error, _}=Err -> Err;
        {Typ, NextVar} -> {Typ, T, update_counter(NextVar, Env), NameNum}
    end;
add_bindings(#alpaca_type_apply{arg=Arg}=T, Env, Lvl, NameNum) ->
    {RenamedArg, NN} = rename_wildcards(Arg, NameNum),
    {_, _, Env2, NextNameNum} = add_bindings(RenamedArg, Env, Lvl, NN),
    TA = T#alpaca_type_apply{arg=RenamedArg},
    case typ_of(Env2, Lvl, TA) of
        {error, _} = Err -> Err;
        {Typ, NextVar} -> {Typ, TA, update_counter(NextVar, Env2), NextNameNum}
    end;

add_bindings(Exp, Env, Lvl, NameNum) ->
    case typ_of(Env, Lvl, Exp) of
        {error, _}=Err -> Err;
        {Typ, NextVar} -> {Typ, Exp, update_counter(NextVar, Env), NameNum}
    end.

%%% Tuples may have multiple instances of the '_' wildcard/"don't care"
%%% symbol.  Each instance needs a unique name for unification purposes
%%% so the individual occurrences of '_' get renamed with numbers in order,
%%% e.g. (1, _, _) would become (1, _0, _1).
rename_wildcards(#alpaca_tuple{values=Vs}=Tup, NameNum) ->
    {Renamed, NN} = rename_wildcards(Vs, NameNum),
    {Tup#alpaca_tuple{values=Renamed}, NN};
rename_wildcards(#alpaca_type_apply{arg=none}=TA, NN) ->
    {TA, NN};
rename_wildcards(#alpaca_type_apply{arg=Arg}=TA, NN) ->
    {Arg2, NN2} = rename_wildcards(Arg, NN),
    {TA#alpaca_type_apply{arg=Arg2}, NN2};
rename_wildcards(#alpaca_cons{head=H, tail=T}, NameNum) ->
    {RenH, N1} = rename_wildcards(H, NameNum),
    {RenT, N2} = rename_wildcards(T, N1),
    {#alpaca_cons{head=RenH, tail=RenT}, N2};
rename_wildcards(#alpaca_binary{segments=Segs}=B, NameNum) ->
    F = fun(S, {Memo, NN}) ->
                {S2, NN2} = rename_wildcards(S, NN),
                {[S2|Memo], NN2}
        end,
    {Segs2, NN2} = lists:foldl(F, {[], NameNum}, Segs),
    {B#alpaca_binary{segments=lists:reverse(Segs2)}, NN2};
rename_wildcards(#alpaca_bits{value=V}=Bits, NameNum) ->
    {V2, NN} = rename_wildcards(V, NameNum),
    {Bits#alpaca_bits{value=V2}, NN};
rename_wildcards(#alpaca_map{pairs=Pairs}=M, NameNum) ->
    Folder = fun(P, {Ps, NN}) ->
                     {P2, NN2} = rename_wildcards(P, NN),
                     {[P2|Ps], NN2}
             end,
    {Pairs2, NN} = lists:foldl(Folder, {[], NameNum}, Pairs),
    {M#alpaca_map{pairs=lists:reverse(Pairs2)}, NN};
rename_wildcards(#alpaca_map_pair{key=K, val=V}=P, NameNum) ->
    {K2, N1} = rename_wildcards(K, NameNum),
    {V2, N2} = rename_wildcards(V, N1),
    {P#alpaca_map_pair{key=K2, val=V2}, N2};

rename_wildcards(#alpaca_record{members=Ms}=R, NameNum) ->
    {Ms2, NameNum2} = rename_wildcards(Ms, NameNum),
    {R#alpaca_record{members=Ms2}, NameNum2};
rename_wildcards(#alpaca_record_member{val=V}=RM, NameNum) ->
    {V2, NameNum2} = rename_wildcards(V, NameNum),
    {RM#alpaca_record_member{val=V2}, NameNum2};

rename_wildcards(Vs, NameNum) when is_list(Vs) ->
    Folder = fun(V, {Acc, N}) ->
                     {NewOther, NewN} = rename_wildcards(V, N),
                     {[NewOther|Acc], NewN}
             end,
    {Renamed, NN} = lists:foldl(Folder, {[], NameNum}, Vs),
    {lists:reverse(Renamed), NN};
rename_wildcards({'_', L}, N) ->
    {{symbol, L, integer_to_list(N)++"_"}, N+1};
rename_wildcards(O, N) ->
    {O, N}.

dump_env(#env{next_var=V, bindings=Bs}) ->
    io:format("Next var number is ~w~n", [V]),
    [io:format("Env:  ~s ~s~n    ~w~n", [N, dump_term(T), unwrap(T)])
     || {N, T} <- Bs].

dump_term({t_arrow, Args, Ret}) ->
    io_lib:format("~s -> ~s", [[dump_term(A) || A <- Args], dump_term(Ret)]);
dump_term({t_clause, P, G, R}) ->
    io_lib:format(" | ~s ~s -> ~s", [dump_term(X)||X<-[P, G, R]]);
dump_term({t_tuple, Ms}) ->
    io_lib:format("(~s) ", [[dump_term(unwrap(M)) ++ " " || M <- Ms]]);
dump_term(P) when is_pid(P) ->
    io_lib:format("{cell ~w ~s}", [P, dump_term(get_cell(P))]);
dump_term({link, P}) when is_pid(P) ->
    io_lib:format("{link ~w ~s}", [P, dump_term(P)]);
dump_term(T) ->
    io_lib:format("~w", [T]).


%%% Tests

-ifdef(TEST).

new_env() ->
    #env{bindings=[celled_binding(Typ)||Typ <- ?all_bifs]}.

%% Top-level typ_of unwraps the reference cells used in unification.
%% This is only preserved for tests at the moment.
-spec typ_of(Env::env(), Exp::alpaca_expression())
            -> {typ(), env()} | {error, term()}.
typ_of(Env, Exp) ->
    case typ_of(Env, 0, Exp) of
        {error, _} = E -> E;
        {Typ, NewVar} -> {unwrap(Typ), update_counter(NewVar, Env)}
    end.

from_code(C) ->
    {ok, E} = alpaca_ast_gen:parse(alpaca_scanner:scan(C)),
    E.

%% Check the type of an expression from the "top-level"
%% of 0 with a new environment.
top_typ_of(Code) ->
    Tokens = alpaca_scanner:scan(Code),
    {ok, E} = alpaca_ast_gen:parse(Tokens),
    typ_of(new_env(), E).

%% Check the type of the expression in code from the "top-level" with a
%% new environment that contains the provided ADTs.
top_typ_with_types(Code, ADTs) ->
    {ok, E} = alpaca_ast_gen:parse(alpaca_scanner:scan(Code)),
    Env = new_env(),
    typ_of(Env#env{current_types=ADTs,
                   type_constructors=constructors(ADTs)},
           E).

%% There are a number of expected "unbound" variables here.  I think this
%% is due to the deallocation problem as described in the first post
%% referenced at the top.
typ_of_test_() ->
    [?_assertMatch({{t_arrow, [t_int], t_int}, _},
                   top_typ_of("let double x = x + x"))
    , ?_assertMatch({{t_arrow, [{t_arrow, [A], B}, A], B}, _},
                    top_typ_of("let apply f x = f x"))
    , ?_assertMatch({{t_arrow, [t_int], t_int}, _},
                    top_typ_of("let doubler x = let double y = y + y in double x"))
    ].

infix_arrow_types_test_() ->
    [?_assertMatch({{t_arrow, [t_int], t_int}, _},
                   top_typ_of("let (<*>) x = x + x"))
    , ?_assertMatch({{t_arrow, [A, {t_arrow, [A], B}], B}, _},
                    top_typ_of("let (|>) x f = f x"))
    ].

simple_polymorphic_let_test() ->
    Code =
        "let double_app my_int ="
        "let two_times f x = f (f x) in "
        "let int_double i = i + i in "
        "two_times int_double my_int",
    ?assertMatch({{t_arrow, [t_int], t_int}, _}, top_typ_of(Code)).

polymorphic_let_test() ->
    Code =
        "let double_application my_int my_float = "
        "let two_times f x = f (f x) in "
        "let int_double a = a + a in "
        "let float_double b = b +. b in "
        "let doubled_2 = two_times int_double my_int in "
        "two_times float_double my_float",
    ?assertMatch({{t_arrow, [t_int, t_float], t_float}, _},
                 top_typ_of(Code)).

clause_test_() ->
    [?_assertMatch({{t_clause, t_int, none, t_atom}, _},
                   typ_of(
                     new_env(),
                     #alpaca_clause{pattern={int, 1, 1},
                                  result={atom, 1, true}})),
     ?_assertMatch({{t_clause, {unbound, t0, 0}, none, t_atom}, _},
                   typ_of(
                     new_env(),
                     #alpaca_clause{pattern={symbol, 1, "x"},
                                  result={atom, 1, true}})),
     ?_assertMatch({{t_clause, t_int, none, t_int}, _},
                   typ_of(
                     new_env(),
                     #alpaca_clause{pattern={symbol, 1, "x"},
                                  result=#alpaca_apply{
                                            expr={bif, '+', 1, erlang, '+'},
                                            args=[{symbol, 1, "x"},
                                                  {int, 1, 2}]}}))
    ].

match_test_() ->
    [?_assertMatch({{t_arrow, [t_int], t_int}, _},
                   top_typ_of("let f x = match x with\n  i -> i + 2")),
     ?_assertMatch({error, {cannot_unify, _, _, _, _}},
                   top_typ_of(
                     "let f x = match x with\n"
                     "  i -> i + 1\n"
                     "| :atom -> 2")),
     ?_assertMatch({{t_arrow, [t_int], t_atom}, _},
                   top_typ_of(
                     "let f x = match x + 1 with\n"
                     "  1 -> :x_was_zero\n"
                     "| 2 -> :x_was_one\n"
                     "| _ -> :x_was_more_than_one"))
    ].

%% Testing that type errors are reported for the appropriate line when
%% clauses are unified by match or receive.
pattern_match_error_line_test_() ->
    [?_assertMatch({error, {cannot_unify, _, 3, t_float, t_int}},
                   top_typ_of(
                     "let f x = match x with\n"
                     "    i, is_integer i -> :int\n"
                     "  | f, is_float f -> :float")),
     ?_assertMatch({error, {cannot_unify, _, 4, t_float, t_int}},
                   top_typ_of(
                     "let f () = receive with\n"
                     "    0 -> :zero\n"
                     "  | 1 -> :one\n"
                     "  | 2.0 -> :two\n"
                     "  | 3 -> :three\n")),
     ?_assertMatch({error, {cannot_unify, _, 3, t_string, t_atom}},
                   top_typ_of(
                     "let f x = match x with\n"
                     "    0 -> :zero\n"
                     "  | i -> \"not zero\""))
    ].

tuple_test_() ->
    [?_assertMatch({{t_arrow,
                     [{t_tuple, [t_int, t_float]}],
                     {t_tuple, [t_float, t_int]}}, _},
                   top_typ_of(
                     "let f tuple = match tuple with\n"
                     " (i, f) -> (f +. 1.0, i + 1)")),
     ?_assertMatch({{t_arrow, [t_int], {t_tuple, [t_int, t_atom]}}, _},
                   top_typ_of("let f i = (i + 2, :plus_two)")),
     ?_assertMatch({error, _},
                   top_typ_of(
                     "let f x = match x with\n"
                     "  i -> i + 1\n"
                     "| (_, y) -> y + 1\n")),
     ?_assertMatch({{t_arrow, [{t_tuple,
                                [{unbound, _A, _},
                                 {unbound, _B, _},
                                 {t_tuple,
                                  [t_int, t_int]}]}],
                     {t_tuple, [t_int, t_int]}}, _},
                   top_typ_of(
                     "let f x = match x with\n"
                     " (_, _, (1, x)) -> (x + 2, 1)\n"
                     "|(_, _, (_, x)) -> (x + 2, 50)\n"))
    ].

list_test_() ->
    [?_assertMatch({{t_list, t_float}, _},
                   top_typ_of("1.0 :: []")),
     ?_assertMatch({{t_list, t_int}, _},
                   top_typ_of("1 :: 2 :: []")),
     ?_assertMatch({error, _}, top_typ_of("1 :: 2.0 :: []")),
     ?_assertMatch({{t_arrow,
                     [{unbound, A, _}, {t_list, {unbound, A, _}}],
                     {t_list, {unbound, A, _}}}, _},
                   top_typ_of("let f x y = x :: y")),
     ?_assertMatch({{t_arrow, [{t_list, t_int}], t_int}, _},
                   top_typ_of(
                     "let f l = match l with\n"
                     " h :: t -> h + 1")),
     %% Ensure that a '_' in a list nested in a tuple is renamed properly
     %% so that one does NOT get unified with the other when they're
     %% potentially different types:
     ?_assertMatch({{t_arrow,
                     [{t_tuple, [{t_list, t_int}, {unbound, _, _}, t_float]}],
                     {t_tuple, [t_int, t_float]}}, _},
                   top_typ_of(
                     "let f list_in_tuple =\n"
                     "  match list_in_tuple with\n"
                     "   (h :: 1 :: _ :: t, _, f) -> (h, f +. 3.0)")),
     ?_assertMatch({error, {cannot_unify, undefined, 3, t_float, t_int}},
                   top_typ_of(
                     "let f should_fail x =\n"
                     "let l = 1 :: 2 :: 3 :: [] in\n"
                     "match l with\n"
                     " a :: b :: _ -> a +. b"))
    ].

binary_test_() ->
    [?_assertMatch({t_binary, _},
                   top_typ_of("<<1>>")),
     ?_assertMatch({{t_arrow, [t_binary], t_binary}, _},
                   top_typ_of(
                     "let f x = match x with "
                     "<<1: size=8, 2: size=8, rest: type=binary>> -> rest")),
     ?_assertMatch({error, {cannot_unify, _, 1, t_float, t_int}},
                   top_typ_of("let f () = let x = 1.0 in <<x: type=int>>")),
     ?_assertMatch({{t_arrow, [t_binary], t_string}, _},
                   top_typ_of(
                     "let drop_hello bin = "
                     "  match bin with"
                     "    <<\"hello\": type=utf8, rest: type=utf8>> -> rest"))
    ].

map_test_() ->
    [?_assertMatch({{t_map, t_atom, t_int}, _},
                   top_typ_of("#{:one => 1}")),
     ?_assertMatch({{t_map, t_atom, t_int}, _},
                   top_typ_of("#{:one => 1, :two => 2}")),
     ?_assertMatch({error, {cannot_unify, _, 2, t_atom, t_string}},
                   top_typ_of(
                     "#{:one => 1,\n"
                     "  \"two\" => 2}")),
     ?_assertMatch({{t_arrow, [{t_map, t_atom, t_int}], t_string}, _},
                   top_typ_of(
                     "let f x = match x with\n"
                     "    #{:one => i}, is_integer i -> \"has one\"\n"
                     "  | _ -> \"doesn't have one\"")),
     ?_assertMatch({{t_map, t_atom, t_int}, _},
                   top_typ_of("#{:a => 1 | #{:b => 2}}")),
     ?_assertMatch({error, {cannot_unify, undefined, 1, t_atom, t_string}},
                   top_typ_of("#{:a => 1 | #{\"b\" => 2}}"))
    ].

module_typing_test() ->
    Code =
        "module typing_test\n\n"
        "export add/2\n\n"
        "let add x y = x + y\n\n"
        "let head l = match l with\n"
        "  h :: t -> h",
    [M] = alpaca_ast_gen:make_modules([Code]),
    ?assertMatch({ok, #alpaca_module{
                         functions=[
                                    #alpaca_fun_def{
                                       name={symbol, 5, "add"},
                                       type={t_arrow,
                                             [t_int, t_int],
                                             t_int}},
                                    #alpaca_fun_def{
                                       name={symbol, 7, "head"},
                                       type={t_arrow,
                                             [{t_list, {unbound, A, _}}],
                                             {unbound, A, _}}}
                                   ]}},
                 type_module(M, new_env())).

module_with_forward_reference_test() ->
    Code =
        "module forward_ref\n\n"
        "export add/2\n\n"
        "let add x y = adder x y\n\n"
        "let adder x y = x + y",

    [M] = alpaca_ast_gen:make_modules([Code]),
    Env = new_env(),
    ?assertMatch(
       {ok, #alpaca_module{
               functions=[
                          #alpaca_fun_def{
                             name={symbol, 5, "add"},
                             type={t_arrow, [t_int, t_int], t_int}},
                          #alpaca_fun_def{
                             name={symbol, 7, "adder"},
                             type={t_arrow, [t_int, t_int], t_int}}]}},
       type_module(M, Env#env{current_module=M, modules=[M]})).

simple_inter_module_test() ->
    Mod1 =
        "module inter_module_one\n\n"
        "let add x y = inter_module_two.adder x y",
    Mod2 =
        "module inter_module_two\n\n"
        "export adder/2\n\n"
        "let adder x y = x + y",

    [M1, M2] = alpaca_ast_gen:make_modules([Mod1, Mod2]),

    E = new_env(),
    Env = E#env{modules=[M1, M2]},
    ?assertMatch(
       {ok, #alpaca_module{
               function_exports=[],
               functions=[
                          #alpaca_fun_def{
                             name={symbol, 3, "add"},
                             type={t_arrow, [t_int, t_int], t_int}}]}},
       type_module(M1, Env)).

bidirectional_module_fail_test() ->
    Mod1 =
        "module inter_module_one\n\n"
        "export add/2\n\n"
        "let add x y = inter_module_two.adder x y",
    Mod2 =
        "module inter_module_two\n\n"
        "export adder/2, failing_fun/1\n\n"
        "let adder x y = x + y\n\n"
        "let failing_fun x = inter_module_one.add x x",

    [M1, M2] = alpaca_ast_gen:make_modules([Mod1, Mod2]),
    E = new_env(),
    Env = E#env{modules=[M1, M2]},
    ?assertMatch({error, {bidirectional_module_ref,
                          inter_module_two,
                          inter_module_one}},
                 type_module(M2, Env)).


recursive_fun_test_() ->
    [?_assertMatch({{t_arrow, [t_int], t_rec}, _},
                   top_typ_of(
                     "let f x =\n"
                     "let y = x + 1 in\n"
                     "f y")),
     ?_assertMatch({{t_arrow, [t_int], t_atom}, _},
                   top_typ_of(
                     "let f x = match x with\n"
                     "  0 -> :zero\n"
                     "| x -> f (x - 1)")),
     ?_assertMatch({error, {cannot_unify, undefined, 3, t_int, t_atom}},
                   top_typ_of(
                     "let f x = match x with\n"
                     "  0 -> :zero\n"
                     "| 1 -> 1\n"
                     "| y -> y - 1\n")),
     ?_assertMatch(
        {{t_arrow, [{t_list, {unbound, A, _}},
                    {t_arrow, [{unbound, A, _}], {unbound, B, _}}],
          {t_list, {unbound, B, _}}}, _}
        when A =/= B,
             top_typ_of(
               "let my_map l f = match l with\n"
               "  [] -> []\n"
               "| h :: t -> (f h) :: (my_map t f)"))
    ].

infinite_mutual_recursion_test() ->
    Code =
        "module mutual_rec_test\n\n"
        "let a x = b x\n\n"
        "let b x = let y = x + 1 in a y",

    [M] = alpaca_ast_gen:make_modules([Code]),
    E = new_env(),
    ?assertMatch({ok, #alpaca_module{
                         name=mutual_rec_test,
                         functions=[
                                    #alpaca_fun_def{
                                       name={symbol, 3, "a"},
                                       type={t_arrow, [t_int], t_rec}},
                                    #alpaca_fun_def{
                                       name={symbol, 5, "b"},
                                       type={t_arrow, [t_int], t_rec}}]}},
                 type_module(M, E)).

terminating_mutual_recursion_test() ->
    Code =
        "module terminating_mutual_rec_test\n\n"
        "let a x = let y = x + 1 in b y\n\n"
        "let b x = match x with\n"
        "  10 -> :ten\n"
        "| y -> a y",
    [M] = alpaca_ast_gen:make_modules([Code]),
    E = new_env(),
    ?assertMatch({ok, #alpaca_module{
                         name=terminating_mutual_rec_test,
                         functions=[
                                    #alpaca_fun_def{
                                       name={symbol, 3, "a"},
                                       type={t_arrow, [t_int], t_atom}},
                                    #alpaca_fun_def{
                                       name={symbol, 5, "b"},
                                       type={t_arrow, [t_int], t_atom}}]}},
                 type_module(M, E)).

ffi_test_() ->
    [?_assertMatch({t_int, _},
                   top_typ_of(
                     "beam :io :format [\"One is ~w~n\", [1]] with\n"
                     " _ -> 1")),
     ?_assertMatch({error, {cannot_unify, undefined, 1, t_atom, t_int}},
                   top_typ_of(
                     "beam :a :b [1] with\n"
                     "  (:ok, x) -> 1\n"
                     "| (:error, x) -> :error")),
     ?_assertMatch({{t_arrow, [{unbound, _, _}], t_atom}, _},
                   top_typ_of(
                     "let f x = beam :a :b [x] with\n"
                     "  1 -> :one\n"
                     "| _ -> :not_one")),
     ?_assertMatch({error,{bad_variable_name,"x"}},
                   top_typ_of(
                     "let f () = beam :a :b [x] with\n"
                     "  1 -> :one\n"
                     "| _ -> :not_one"))
    ].

equality_test_() ->
    [?_assertMatch({t_bool, _}, top_typ_of("1 == 2")),
     ?_assertMatch({{t_arrow, [t_int], t_bool}, _},
                   top_typ_of("let f x = 1 == x")),
     ?_assertMatch({error, {cannot_unify, _, _, _, _}}, top_typ_of("1.0 == 1")),
     ?_assertMatch({{t_arrow, [t_int], t_atom}, _},
                   top_typ_of(
                     "let f x = match x with\n"
                     " a, a == 0 -> :zero\n"
                     "|b -> :not_zero")),
     ?_assertMatch({error, {cannot_unify, _, _, t_float, t_int}},
                   top_typ_of(
                     "let f x = match x with\n"
                     "  a -> a + 1\n"
                     "| a, a == 1.0 -> 1"))
    ].

type_guard_test_() ->
    [
     %% In a normal match without union types the is_integer guard should
     %% coerce all of the patterns to t_int:
     ?_assertMatch({{t_arrow, [t_int], t_int}, _},
                   top_typ_of(
                     "let f x = match x with\n"
                     "   i, is_integer i -> i\n"
                     " | _ -> 0")),
     %% Calls to Erlang should use a type checking guard to coerce the
     %% type in the pattern for use in the resulting expression:
     ?_assertMatch({t_int, _},
                   top_typ_of(
                     "beam :a :b [5] with\n"
                     "   :one -> 1\n"
                     " | i, i == 2.0 -> 2\n"
                     " | i, is_integer i -> i\n")),
     %% Two results with different types as determined by their guards
     %% should result in a type error:
     ?_assertMatch({error, {cannot_unify, _, _, t_int, t_float}},
                   top_typ_of(
                     "beam :a :b [2] with\n"
                     "   i, i == 1.0 -> i\n"
                     " | i, is_integer i -> i")),
     %% Guards should work with items from inside tuples:
     ?_assertMatch(
        {{t_arrow, [{t_tuple, [t_atom, {unbound, _, _}]}], t_atom}, _},
        top_typ_of(
          "let f x = match x with\n"
          "   (msg, _), msg == :error -> :error\n"
          " | (msg, _) -> :ok"))

    ].

%%% ### ADT Tests
%%%
%%%
%%% Tests for ADTs that are simply unions of existing types:
union_adt_test_() ->
    [?_assertMatch({error, {cannot_unify, _, 1, t_int, t_atom}},
                   top_typ_with_types(
                     "let f x = match x with "
                     "  0 -> :zero"
                     "| i, is_integer i -> i",
                     [])),
     %% Adding a type that unions integers and atoms should make the
     %% previously failing code pass.
     ?_assertMatch({{t_arrow,
                     [t_int],
                     #adt{name="t", vars=[]}},
                    _},
                   top_typ_with_types(
                     "let f x = match x with "
                     "  0 -> :zero"
                     "| i, is_integer i -> i",
                     [#alpaca_type{name={type_name, 1, "t"},
                                 vars=[],
                                 members=[t_int, t_atom]}]))
    ].

type_tuple_test_() ->
    %% This first test passes but the second does not due to a spawn limit.
    %% I believe an infinite loop is occuring when unification fails between
    %% t_int and t_tuple in try_types which causes unify to reinstantiate the
    %% types and the cycle continues.  Both orderings of members need to work.
    [?_assertMatch({{t_arrow,
                     [#adt{name="t", vars=[{"x", {unbound, t1, 0}}]}],
                     t_atom},
                    _},
                   top_typ_with_types(
                     "let f x = match x with "
                     "   0 -> :zero"
                     "| (i, 0) -> :adt",
                     [#alpaca_type{name={type_name, 1, "t"},
                                 vars=[{type_var, 1, "x"}],
                                 members=[#alpaca_type_tuple{
                                             members=[{type_var, 1, "x"},
                                                      t_int]},
                                          t_int]}])),
     ?_assertMatch({{t_arrow,
                     [#adt{name="t", vars=[{"x", {unbound, t1, 0}}]}],
                     t_atom},
                    _},
                   top_typ_with_types(
                     "let f x = match x with "
                     "   0 -> :zero"
                     "| (i, 0) -> :adt",
                     [#alpaca_type{name={type_name, 1, "t"},
                                 vars=[{type_var, 1, "x"}],
                                 members=[t_int,
                                          #alpaca_type_tuple{
                                             members=[{type_var, 1, "x"},
                                                      t_int]}]}])),
     %% A recursive type with a bad variable:
     ?_assertMatch(
        {error, {bad_variable, 1, "y"}},
        top_typ_with_types(
          "let f x = match x with "
          " 0 -> :zero"
          "| (i, 0) -> :adt"
          "| (0, (i, 0)) -> :nested",
          [#alpaca_type{name={type_name, 1, "t"},
                      vars=[{type_var, 1, "x"}],
                      members=[t_int,
                               #alpaca_type_tuple{
                                  members=[{type_var, 1, "x"},
                                           t_int]},
                               #alpaca_type_tuple{
                                  members=[t_int,
                                           #alpaca_type{
                                              name={type_name, 1, "t"},
                                              vars=[{type_var, 1, "y"}]}
                                          ]}]}]))
    ].

same_polymorphic_adt_union_test_() ->
    [?_assertMatch({{t_arrow,
                     [#adt{name="t", vars=[{"x", t_float}]},
                      #adt{name="t", vars=[{"x", t_int}]}],
                     {t_tuple, [t_atom, t_atom]}},
                    _},
                   top_typ_with_types(
                     "let f x y ="
                     "  let a = match x with"
                     "  (0.0, 0) -> :zero "
                     "| (0.0, 0, :atom) -> :zero_atom in "
                     "  let b = match y with"
                     "  (1, 1) -> :int_one"
                     "| (1, 1, :atom) -> :one_atom in "
                     "(a, b)",
                     [#alpaca_type{name={type_name, 1, "t"},
                                 vars=[{type_var, 1, "x"}],
                                 members=[#alpaca_type_tuple{
                                             members=[{type_var, 1, "x"},
                                                      t_int]},
                                          #alpaca_type_tuple{
                                             members=[{type_var, 1, "x"},
                                                      t_int,
                                                      t_atom]}]}]))
    ].

type_constructor_test_() ->
    [?_assertMatch({{t_arrow,
                     [#adt{name="t", vars=[{"x", {unbound, _, _}}]}],
                     t_atom},
                    _},
                   top_typ_with_types(
                     "let f x = match x with "
                     "i, is_integer i -> :is_int"
                     "| A i -> :is_a",
                     [#alpaca_type{name={type_name, 1, "t"},
                                 vars=[{type_var, 1, "x"}],
                                 members=[t_int,
                                          #alpaca_constructor{
                                             name=#type_constructor{line=1, name="A"},
                                             arg={type_var, 1, "x"}}]}])),
     ?_assertMatch(
        {{t_arrow,
          [t_int],
          #adt{name="even_odd", vars=[]}},
         _},
        top_typ_with_types(
          "let f x = match x % 2 with "
          "  0 -> Even x"
          "| 1 -> Odd x",
          [#alpaca_type{name={type_name, 1, "even_odd"},
                      vars=[],
                      members=[#alpaca_constructor{
                                  name=#type_constructor{line=1, name="Even"},
                                  arg=t_int},
                               #alpaca_constructor{
                                  name=#type_constructor{line=1, name="Odd"},
                                  arg=t_int}]}])),
     ?_assertMatch(
        {{t_arrow,
          [#adt{name="json_subset", vars=[]}],
          t_atom},
         _},
        top_typ_with_types(
          "let f x = match x with "
          "  i, is_integer i -> :int"
          "| f, is_float f   -> :float"
          "| (k, v)          -> :keyed_value",
          [#alpaca_type{
              name={type_name, 1, "json_subset"},
              vars=[],
              members=[t_int,
                       t_float,
                       #alpaca_type_tuple{
                          members=[t_string,
                                   #alpaca_type{
                                      name={type_name, 1, "json_subset"}}]}
                      ]}])),
     ?_assertMatch(
        {{t_arrow,
          [{unbound, V, _}],
          #adt{name="my_list", vars=[{"x", {unbound, V, _}}]}},
         _},
        top_typ_with_types(
          "let f x = Cons (x, Cons (x, Nil))",
          [#alpaca_type{
              name={type_name, 1, "my_list"},
              vars=[{type_var, 1, "x"}],
              members=[#alpaca_constructor{
                          name=#type_constructor{line=1, name="Cons"},
                          arg=#alpaca_type_tuple{
                                 members=[{type_var, 1, "x"},
                                          #alpaca_type{
                                             name={type_name, 1, "my_list"},
                                             vars=[{type_var, 1, "x"}]}]}},
                       #alpaca_constructor{
                          name=#type_constructor{line=1, name="Nil"},
                          arg=none}]}])),
     ?_assertMatch(
        {error, {cannot_unify, _, _, t_float, t_int}},
        top_typ_with_types(
          "let f x = Cons (1, Cons (2.0, Nil))",
          [#alpaca_type{
              name={type_name, 1, "my_list"},
              vars=[{type_var, 1, "x"}],
              members=[#alpaca_constructor{
                          name=#type_constructor{line=1, name="Cons"},
                          arg=#alpaca_type_tuple{
                                 members=[{type_var, 1, "x"},
                                          #alpaca_type{
                                             name={type_name, 1, "my_list"},
                                             vars=[{type_var, 1, "x"}]}]}},
                       #alpaca_constructor{
                          name=#type_constructor{line=1, name="Nil"},
                          arg=none}]}])),
     ?_assertMatch(
        {{t_arrow,
          [{unbound, _, _}],
          #adt{name="t", vars=[]}},
         _},
        top_typ_with_types(
          "let f x = Constructor [1]",
          [#alpaca_type{
              name={type_name, 1, "t"},
              vars=[],
              members=[#alpaca_constructor{
                          name=#type_constructor{line=1, name="Constructor"},
                          arg={alpaca_list, t_int}}]}])),
     ?_assertMatch(
        {{t_arrow,
          [{unbound, _, _}],
          #adt{name="t", vars=[]}},
         _},
        top_typ_with_types(
          "let f x = Constructor #{1 => \"one\"}",
          [#alpaca_type{
              name={type_name, 1, "t"},
              vars=[],
              members=[#alpaca_constructor{
                          name=#type_constructor{line=1, name="Constructor"},
                          arg={alpaca_map, t_int, t_string}}]}])),
     ?_assertMatch(
        {{t_arrow,
          [{unbound, _, _}],
          #adt{name="t", vars=[]}},
         _},
        top_typ_with_types(
          "let f x = Constructor 1",
          [#alpaca_type{
              name={type_name, 1, "t"},
              vars=[],
              members=[#alpaca_constructor{
                          name=#type_constructor{line=1, name="Constructor"},
                          arg=#alpaca_type{name={type_name, 1, "union"}}}]},
           #alpaca_type{
              name={type_name, 1, "union"},
              vars=[],
              members=[t_int, t_float]}]))
    ].

type_constructor_with_pid_arg_test() ->
    Code = "module constructor\n\n"
           "type t = Constructor pid int\n\n"
           "let a x = receive with i -> x + i\n\n"
           "let make () = Constructor (spawn a 2)",
     ?assertMatch({ok, _}, module_typ_and_parse(Code)).

type_constructor_with_arrow_arg_test() ->
    Base = "module constructor\n\n"
           "type t = Constructor ([int,int] -> bool)\n\n",
    Valid = Base ++
            "let p x y = x > y\n\n"
            "let make () = Constructor p",
     ?assertMatch({ok, _}, module_typ_and_parse(Valid)),

    Invalid = Base ++
              "let p x y = x + y\n\n"
              "let make () = Constructor p",
     ?assertMatch({error,{cannot_unify,constructor,_,t_int,t_bool}},
                  module_typ_and_parse(Invalid)).

type_constructor_with_aliased_arrow_arg_test() ->
    Base = "module constructor\n\n"
           "type binop 'a = ['a,'a] -> 'a\n"
           "type intbinop = binop int\n"
           "type wrapper = W intbinop\n\n",
    Valid = Base ++ "let f (W b) = b 1 1\n\n",
    ?assertMatch({ok, _}, module_typ_and_parse(Valid)),
    Invalid = Base ++ "let f (W b) = b 1 :atom\n\n",
    ?assertMatch({error, {cannot_unify,constructor,7,
<<<<<<< HEAD
                          #adt{name="intbinop",
                               vars=[],
                               members=[#adt{name="binop",
                                             vars=[{"a",undefined}],
                                             members=[{t_arrow,[t_int,t_int],t_int}]}]},
                          {t_arrow,[t_int,t_atom],t_rec}}},
                 module_typ_and_parse(Invalid)).
=======
                         {adt,"intbinop",[],
                             [{adt,"binop",
                                  [{"a",undefined}],
                                  [{t_arrow,[t_int,t_int],t_int}]}]},
                         {t_arrow,[t_int,t_atom],t_rec}}},
                  module_typ_and_parse(Invalid)).
>>>>>>> 6e3d3bef

type_constructor_multi_level_type_alias_arg_test() ->
    Code =
        "module constructor\n\n"
        "type twotuplelist 'a 'b = list ('a, 'b)\n\n"
        "type proplist 'v = twotuplelist atom 'v\n\n"
        "type checklist = proplist bool\n\n"
        "type constructor = Constructor checklist\n\n",
    Valid = Code ++ "let make () = Constructor [(:test_passed, true)]",
    BadKey = Code ++ "let make () = Constructor [(1, true)]",
    BadVal = Code ++ "let make () = Constructor [(:test_passed, 1)]",
    BadArg = Code ++ "let make () = Constructor 1",
    ?assertMatch({ok, #alpaca_module{}}, module_typ_and_parse(Valid)),
    ?assertMatch({error, {cannot_unify, _, _, _, _}},
                 module_typ_and_parse(BadKey)),
    ?assertMatch({error, {cannot_unify, _, _, _, _}},
                 module_typ_and_parse(BadVal)),
    ?assertMatch({error, {cannot_unify, _, _, _, _}},
                 module_typ_and_parse(BadArg)).

type_var_replacement_test_() ->
    [fun() ->
             Code =
                 "module nested\n\n"
                 "type option 'a = Some 'a | None\n\n"
                 "type either 'a = Left 'a | Right option int\n\n"
                 "let foo x =\n"
                 "  match x with\n"
                 "    Right Some a -> a\n\n"
                 "let tester () = foo Right Some 1",
             ?assertMatch(
                {ok, #alpaca_module{
                        functions=[#alpaca_fun_def{},
                                   #alpaca_fun_def{
                                      type={t_arrow, [t_unit], t_int}}]}},
                module_typ_and_parse(Code))
     end
    ,fun() ->
             Code =
                 "module nested\n\n"
                 "type option 'a = Some 'a | None\n\n"
                 "type either 'a = Left 'a | Right option 'a\n\n"
                 "let foo x =\n"
                 "  match x with\n"
                 "    Right Some a -> a\n\n"
                 "let tester () = foo Right Some 1",
             ?assertMatch(
                {ok, #alpaca_module{
                        functions=[#alpaca_fun_def{},
                                   #alpaca_fun_def{
                                      type={t_arrow, [t_unit], t_int}}]}},
                module_typ_and_parse(Code))
     end
    ].

%%% Type constructors that use underscores in pattern matches to discard actual
%%% values should work, depends on correct recursive renaming.
rename_constructor_wildcard_test() ->
    Code =
        "module module_with_wildcard_constructor_tuples\n\n"
        "type t = int | float | Pair (string, t)\n\n"
        "let a x = match x with\n"
        "i, is_integer i -> :int\n"
        "| f, is_float f -> :float\n"
        "| Pair (_, _) -> :tuple\n"
        "| Pair (_, Pair (_, _)) -> :nested_t"
        "| Pair (_, Pair (_, Pair(_, _))) -> :double_nested_t",
    [M] = alpaca_ast_gen:make_modules([Code]),
    Env = new_env(),
    Res = type_module(M, Env),
    ?assertMatch(
       {ok, #alpaca_module{
               functions=[#alpaca_fun_def{
                             name={symbol, 5, "a"},
                             type={t_arrow,
                                   [#adt{
                                       name="t",
                                       vars=[],
                                       members=[{t_adt_cons, "Pair"},
                                                t_float,
                                                t_int]}],
                                   t_atom}}]}},
       Res).

module_with_map_in_adt_test() ->
    Code =
        "module module_with_map_in_adt_test\n\n"
        "type t 'v = list 'v | map atom 'v\n\n"
        "let a x = match x with\n"
        "    h :: t -> h"
        "  | #{:key => v} -> v",
    [M] = alpaca_ast_gen:make_modules([Code]),
    ?assertMatch({ok, _}, type_modules([M])).

module_with_adt_map_error_test() ->
    Code =
        "module module_with_map_in_adt_test\n\n"
        "type t 'v = list 'v | map atom 'v\n\n"
        "let a x = match x with\n"
        "    h :: t, is_string h -> h"
        "  | #{:key => v}, is_chars v -> v",
    [M] = alpaca_ast_gen:make_modules([Code]),
    Res = type_modules([M]),
    ?assertMatch(
       {error, {cannot_unify, _, _, {t_map, _, _}, {t_list, _}}}, Res).

json_union_type_test() ->
    Code =
        "module json_union_type_test\n\n"
        "type json = int | float | string | bool "
        "          | list json "
        "          | list (string, json)\n\n"
        "let json_to_atom j = match j with "
        "    i, is_integer i -> :int"
        "  | f, is_float f -> :float"
        "  | (_, _) :: _ -> :json_object"
        "  | _ :: _ -> :json_array",
    [M] = alpaca_ast_gen:make_modules([Code]),
    Env = new_env(),
    Res = type_module(M, Env),
    ?assertMatch(
       {ok,
        #alpaca_module{
           types=[#alpaca_type{
                     module='json_union_type_test',
                     name={type_name, 3, "json"}}],
           functions=[#alpaca_fun_def{
                         name={symbol, _, "json_to_atom"},
                         type={t_arrow,
                               [#adt{name="json",
                                     members=[{t_list,
                                               {t_tuple,
                                                [t_string,
                                                 #adt{name="json"}]}},
                                              {t_list,
                                               #adt{name="json"}},
                                              t_bool,
                                              t_string,
                                              t_float,
                                              t_int]}],
                               t_atom}}]}},
       Res).

module_with_types_test() ->
    Code =
        "module module_with_types\n\n"
        "type t = int | float | (string, t)\n\n"
        "let a x = match x with\n"
        "i, is_integer i -> :int\n"
        "| f, is_float f -> :float\n"
        "| (_, _) -> :tuple"
        "| (_, (_, _)) -> :nested",
    [M] = alpaca_ast_gen:make_modules([Code]),
    Env = new_env(),
    Res = type_module(M, Env),
    ?assertMatch(
       {ok, #alpaca_module{
               functions=[#alpaca_fun_def{
                             name={symbol, 5, "a"},
                             type={t_arrow,
                                   [#adt{
                                       name="t",
                                       vars=[],
                                       members=[{t_tuple,
                                                 [t_string,
                                                  #adt{name="t",
                                                       vars=[],
                                                       members=[]}]},
                                                t_float,
                                                t_int
                                               ]}],
                                   t_atom}}]}},
       Res).

recursive_polymorphic_adt_test() ->
    Code = polymorphic_tree_code() ++
        "\n\nlet succeed () = height (Node (Leaf, 1, (Node (Leaf, 1, Leaf))))",

    [M] = alpaca_ast_gen:make_modules([Code]),
    Res = type_modules([M]),
    ?assertMatch({ok, _}, Res).

recursive_polymorphic_adt_fails_to_unify_with_base_type_test() ->
    Code = polymorphic_tree_code() ++
        "\n\nlet fail () = height 1",

    [M] = alpaca_ast_gen:make_modules([Code]),
    Res = type_modules([M]),
    ?assertMatch({error,
                   {cannot_unify,tree,15,
                       #adt{name="tree",
                            vars=[{"a",_}],
                            members=[{t_adt_cons,"Node"},{t_adt_cons,"Leaf"}]},
                       t_int}},
                 Res).

polymorphic_tree_code() ->
    "module tree\n\n"
    "type tree 'a = Leaf | Node (tree 'a, 'a, tree 'a)\n\n"
    "let height t =\n"
    "  match t with\n"
    "    Leaf -> 0\n"
    "  | Node (l, _, r) -> 1 + (max (height l) (height r))\n\n"
    "let max a b =\n"
    "  match (a > b) with\n"
    "    true -> a\n"
    "  | false -> b".

builtin_types_as_type_variables_test() ->
    Code =
        "module optlist\n\n"
        "type proplist 'k 'v = list ('k, 'v)\n\n"
        "type optlist 'v = proplist atom 'v",
    [M] = alpaca_ast_gen:make_modules([Code]),
    Res = type_modules([M]),
    ?assertMatch({ok, _}, Res).

module_matching_lists_test() ->
    Code =
        "module module_matching_lists\n\n"
        "type my_list 'x = Nil | Cons ('x, my_list 'x)\n\n"
        "let a x = match x with "
        "  Nil -> :nil"
        "  | Cons (i, Nil), is_integer i -> :one_item"
        "  | Cons (i, xx) -> :more_than_one",

    [M] = alpaca_ast_gen:make_modules([Code]),
    Env = new_env(),
    Res = type_module(M, Env),
    ?assertMatch({ok, #alpaca_module{
                         functions=[#alpaca_fun_def{
                                       name={symbol, 5, "a"},
                                       type={t_arrow,
                                             [#adt{
                                                 name="my_list",
                                                 vars=[{"x", t_int}]}],
                                             t_atom}}]}},
                 Res).

%%% When ADTs are instantiated their variables and references to those
%%% variables are put in reference cells.  Two functions that use the
%%% ADT with different types should not permanently union the ADTs
%%% variables, one preventing the other from using the ADT.
type_var_protection_test() ->
    Code =
        "module module_matching_lists\n\n"
        "type my_list 'x = Nil | Cons ('x, my_list 'x)\n\n"
        "let a x = match x with "
        "  Nil -> :nil"
        "  | Cons (i, Nil), is_integer i -> :one_integer"
        "  | Cons (i, xx) -> :more_than_one_integer\n\n"

        "let b x = match x with "
        "  Nil -> :nil"
        "  | Cons (f, Nil), is_float f -> :one_float"
        "  | Cons (f, xx) -> :more_than_one_float\n\n"

        "let c () = (Cons (1.0, Nil), Cons(1, Nil))",

    [M] = alpaca_ast_gen:make_modules([Code]),
    Env = new_env(),
    Res = type_module(M, Env),
    ?assertMatch(
       {ok, #alpaca_module{
               functions=[#alpaca_fun_def{
                             name={symbol, 5, "a"},
                             type={t_arrow,
                                   [#adt{
                                       name="my_list",
                                       vars=[{"x", t_int}]}],
                                   t_atom}},
                          #alpaca_fun_def{
                             name={symbol, 7, "b"},
                             type={t_arrow,
                                   [#adt{
                                       name="my_list",
                                       vars=[{"x", t_float}]}],
                                   t_atom}},
                          #alpaca_fun_def{
                             name={symbol, 9, "c"},
                             type={t_arrow,
                                   [t_unit],
                                   {t_tuple,
                                    [#adt{
                                        name="my_list",
                                        vars=[{"x", t_float}]},
                                     #adt{
                                        name="my_list",
                                        vars=[{"x", t_int}]}]}}}]}},
       Res).

type_var_protection_fail_unify_test() ->
    Code =
        "module module_matching_lists\n\n"
        "type my_list 'x = Nil | Cons ('x, my_list 'x)\n\n"
        "let c () = "
        "  let x = Cons (1.0, Nil) in "
        "  Cons (1, x)",

    [M] = alpaca_ast_gen:make_modules([Code]),

    Res = type_modules([M]),
    ?assertMatch(
       {error, {cannot_unify, module_matching_lists, 5, t_float, t_int}}, Res).

type_error_in_test_test() ->
    Code =
        "module type_error_in_test\n\n"
        "let add x y = x + y\n\n"
        "test \"add floats\" = add 1.0 2.0",
    Res = module_typ_and_parse(Code),
    ?assertEqual(
       {error, {cannot_unify, type_error_in_test, 5, t_int, t_float}}, Res).

%% At the moment we don't care what the type of the test expression is,
%% only that it type checks.
typed_tests_test() ->
    Code =
        "module type_error_in_test\n\n"
        "let add x y = x + y\n\n"
        "test \"add floats\" = add 1 2",
    Res = module_typ_and_parse(Code),
    ?assertMatch({ok, #alpaca_module{
                         tests=[#alpaca_test{name={string, 5, "add floats"}}]}},
                 Res).

polymorphic_list_as_return_value_test_() ->
    [fun() ->
             Code =
                 "module list_tests\n\n"
                 "let is_empty l =\n"
                 "    match l with\n"
                 "        []   -> true\n"
                 "    | _ :: _ -> false\n\n"
                 "let a () = is_empty []\n\n"
                 "let b () = is_empty [:ok]\n\n"
                 "let c () = is_empty [1]",
             Res = module_typ_and_parse(Code),
             ?assertMatch({ok, _}, Res)
     end
    ,fun() ->
             Code =
                 "module poly_list_head\n\n"
                 "let head l =\n"
                 "  match l with\n"
                 "    a :: _ -> a\n\n"
                 "let foo () = head [1, 2]",
             ?assertMatch(
                {ok, #alpaca_module{
                        functions=[#alpaca_fun_def{},
                                   #alpaca_fun_def{
                                      type={t_arrow, [t_unit], t_int}}]}},
                module_typ_and_parse(Code))
     end
    ].

polymorphic_adt_as_return_value_test() ->
    Code =
        "module option\n\n"
        "type option 't = Some 't | None\n\n"
        "let is_none opt =\n"
        "    match opt with\n"
        "        None   -> true\n"
        "    |   Some _ -> false\n\n"
        "let a () = is_none None\n\n"
        "let b () = is_none (Some :a)\n\n"
        "let c () = is_none (Some 1)",
    Res = module_typ_and_parse(Code),
    ?assertMatch({ok, _}, Res).

polymorphic_map_as_return_value_test_() ->
    [fun() ->
             Code =
                 "module empty_map\n\n"
                 "let is_empty m =\n"
                 "    match m with\n"
                 "        #{} -> true\n"
                 "        | _ -> false\n\n"
                 "let a () = is_empty #{}\n\n"
                 "let b () = is_empty #{:a => 1}\n\n"
                 "let c () = is_empty #{1 => :a}\n\n",
             Res = module_typ_and_parse(Code),
             ?assertMatch({ok, _}, Res)
     end
     , fun() ->
               Code =
                   "module poly_map\n\n"
                   "let get_a m =\n"
                   "  match m with\n"
                   "    #{:a => a} -> a\n\n"
                   "let foo () = get_a #{:a => 1}",
               ?assertMatch(
                  {ok, #alpaca_module{
                          functions=[#alpaca_fun_def{
                                       type={t_arrow,
                                             [{t_map, t_atom, {unbound, A, _}}],
                                             {unbound, A, _}}},
                                    #alpaca_fun_def{
                                       type={t_arrow, [t_unit], t_int}
                                      }]
                         }},
                  module_typ_and_parse(Code))
       end
    ].

polymorphic_tuple_as_return_value_test() ->
    Code =
        "module poly_tuple\n\n"
        "let second t =\n"
        "  match t with\n"
        "    (_, x)  -> x\n\n"
        "let a () = second (1, 2) \n\n"
        "let b () = second (:a, :b)",
    Res = module_typ_and_parse(Code),
    ?assertMatch({ok, _}, Res).

polymorphic_process_as_return_value_test() ->
    Code =
        "module poly_process\n\n"
        "let behaviour state state_f =\n"
        "  receive with\n"
        "    x -> behaviour (state_f state x) state_f \n\n"
        "let a () = let f x y = x + y in spawn behaviour 1 f\n\n"
        "let b () = \n"
        "  let f x y = x +. y in\n"
        "  let p = spawn behaviour 1.0 f in\n"
        "  let u = send :a p in\n"
        "  p",
    Res = module_typ_and_parse(Code),
    ?assertMatch({error, {cannot_unify, poly_process, 12, t_float, t_atom}}, Res).

polymorphic_spawn_test() ->
    FunCode =
        "let behaviour state state_f =\n"
        "  receive with\n"
        "    x -> behaviour (state_f state x) state_f",
    BaseEnv = new_env(),
    {ok, FunExp} = alpaca_ast_gen:parse(alpaca_scanner:scan(FunCode)),
    {FunType, _} = typ_of(BaseEnv, FunExp),
    ?assertMatch({t_receiver,
                  {unbound,t2,0},
                  {t_arrow,
                   [{unbound,t0,0},
                    {t_arrow,
                     [{unbound,t0,0},{unbound,t2,0}],
                     {unbound,t0,0}}],
                   t_rec}},
                 FunType),
    NewBindings = [{"behaviour", FunType}|BaseEnv#env.bindings],
    NewModule = #alpaca_module{functions=[FunExp#alpaca_fun_def{type=FunType}]},
    EnvWithFun = BaseEnv#env{bindings=NewBindings, current_module=NewModule},
    SpawnCode = "let f x y = x +. y in spawn behaviour 1.0 f",
    {ok, SpawnExp} = alpaca_ast_gen:parse(alpaca_scanner:scan(SpawnCode)),
    {SpawnType, _} = typ_of(EnvWithFun,  SpawnExp),

    ?assertMatch({t_pid, t_float}, SpawnType).


%%% ### Process Interaction Typing Tests
%%%
%%% Things like receive, send, and spawn.

module_typ_and_parse(Code) ->
    [M] = alpaca_ast_gen:make_modules([Code]),
    case type_modules([M]) of
        {ok, [M2]} -> {ok, M2};
        Err        -> Err
    end.

receive_test_() ->
    [?_assertMatch({{t_receiver, t_int, t_int}, _},
                   top_typ_of(
                     "receive with "
                     "  i -> i + 1")),
     ?_assertMatch({error, {cannot_unify, _, _, t_float, t_int}},
                   top_typ_of(
                     "receive with "
                     "  i -> i + 1 "
                     "| f -> f +. 1")),
     fun() ->
             Code =
                 "module receive_adt\n\n"
                 "type my_union = float | int\n\n"
                 "let a () = receive with "
                 "  i, is_integer i -> :received_int"
                 "| f, is_float f -> :received_float",
             ?assertMatch(
                {ok, #alpaca_module{
                        functions=[#alpaca_fun_def{
                                      name={symbol, 5, "a"},
                                      type={t_receiver,
                                            #adt{name="my_union"},
                                            {t_arrow,
                                             [t_unit],
                                             t_atom}}
                                     }]}},
                module_typ_and_parse(Code))
     end,
     fun() ->
             Code =
                 "module union_receives\n\n"
                 "let f x = receive with "
                 "    0 -> :ok"
                 "  | i -> g (i + x)\n\n"
                 "let g x = receive with "
                 "  i -> f (i - x)",
             ?assertMatch(
                {ok, #alpaca_module{
                        functions=[#alpaca_fun_def{
                                      name={symbol, 3, "f"},
                                      type={t_receiver,
                                            t_int,
                                            {t_arrow,
                                             [t_int],
                                             t_atom}}},
                                   #alpaca_fun_def{
                                      name={symbol, 5, "g"},
                                      type={t_receiver,
                                            t_int,
                                            {t_arrow,
                                             [t_int],
                                             t_atom}}}
                                  ]}},
                module_typ_and_parse(Code))
     end,
     fun() ->
             Code =
                 "module union_for_two_receivers\n\n"
                 "type t = A | B\n\n"
                 "let a () = receive with "
                 "    A -> b ()\n\n"
                 "let b () = receive with "
                 "    B -> a () after 5 a()",
             ?assertMatch(
                {ok, #alpaca_module{
                        functions=[#alpaca_fun_def{
                                      name={symbol, 5, "a"},
                                      type={t_receiver,
                                            #adt{name="t"},
                                            {t_arrow,
                                             [t_unit],
                                             t_rec}}},
                                   #alpaca_fun_def{
                                      name={symbol, 7, "b"},
                                      type={t_receiver,
                                            #adt{name="t"},
                                            {t_arrow,
                                             [t_unit],
                                             t_rec}}}
                                  ]}},
                module_typ_and_parse(Code))
     end,
     fun() ->
             Code =
                 "module receive_in_let\n\n"
                 "let f x = "
                 "  let y = receive with "
                 "    i -> i "
                 "  in let z = receive with "
                 "    i -> i "
                 "  in x + y + z",
             ?assertMatch(
                {ok, #alpaca_module{
                        functions=[#alpaca_fun_def{
                                      type={t_receiver,
                                            t_int,
                                            {t_arrow,
                                             [t_int],
                                             t_int}}}
                                  ]}},
                module_typ_and_parse(Code))
     end,
     fun() ->
             Code =
                 "module receive_in_let\n\n"
                 "let f x = "
                 "  let y = receive with "
                 "    i -> i "
                 "  in let z = receive with "
                 "    flt, is_float flt -> flt "
                 "  in x + y + z",
             ?assertMatch({error, {cannot_unify, _, _, t_float, t_int}},
                          module_typ_and_parse(Code))
     end

    ].

spawn_test_() ->
    [fun() ->
             Code =
                 "module spawn_module\n\n"
                 "export f/1, start_f/1\n\n"
                 "let f x = receive with "
                 " i -> f (x + i)\n\n"
                 "let start_f init = spawn f init",
             ?assertMatch({ok, #alpaca_module{
                                  functions=[#alpaca_fun_def{
                                                name={symbol, 5, "f"},
                                                type={t_receiver,
                                                      t_int,
                                                      {t_arrow,
                                                       [t_int],
                                                       t_rec}}},
                                             #alpaca_fun_def{
                                                name={symbol, 7, "start_f"},
                                                type={t_arrow,
                                                      [t_int],
                                                      {t_pid, t_int}
                                                     }}]}},
                          module_typ_and_parse(Code))
     end
    , fun() ->
              Code =
                  "module spawn_composed_receiver\n\n"
                  "let recv () = receive with "
                  "  i, is_integer i -> i\n\n"
                  "let not_recv () = (recv ()) + 2",
              ?assertMatch(
                 {ok, #alpaca_module{
                         functions=[#alpaca_fun_def{
                                       name={symbol, 3, "recv"},
                                       type={t_receiver,
                                             t_int,
                                             {t_arrow,
                                              [t_unit],
                                              t_int}}},
                                    #alpaca_fun_def{
                                       name={symbol, 5, "not_recv"},
                                       type={t_receiver,
                                             t_int,
                                             {t_arrow,
                                              [t_unit],
                                              t_int}}}]}},
                 module_typ_and_parse(Code))
      end
    , fun() ->
              Code =
                  "module spawn_composed_pid\n\n"
                  "type t = A int | B int\n\n"
                  "let a x = let y = receive with "
                  "    B xx -> b (x + xx)\n"
                  "  | A xx -> xx + x in "
                  "  a (x + y)\n\n"
                  "let b x = receive with "
                  "    A xx -> a (x + xx)\n"
                  "  | B xx -> b (xx + x)\n\n"
                  "let start_a init = spawn a init",
              ?assertMatch(
                 {ok, #alpaca_module{
                         functions=[#alpaca_fun_def{
                                       name={symbol, _, "a"},
                                       type={t_receiver,
                                             #adt{name="t"},
                                             {t_arrow,
                                              [t_int],
                                              t_rec}}},
                                    #alpaca_fun_def{
                                       name={symbol, _, "b"},
                                       type={t_receiver,
                                             #adt{name="t"},
                                             {t_arrow,
                                              [t_int],
                                              t_rec}}},
                                    #alpaca_fun_def{
                                       name={symbol, _, "start_a"},
                                       type={t_arrow,
                                             [t_int],
                                             {t_pid, #adt{name="t"}}}}]}},
                 module_typ_and_parse(Code))
      end
    , fun() ->
              Code =
                  "module unify_failure_for_spawn\n\n"
                  "type t = A int\n\n"
                  "type u = B int\n\n"
                  "let a x = let y = receive with "
                  "    B xx -> b (x + xx)\n"
                  "  | A xx -> xx + x in "
                  "  a (x + y)\n\n"
                  "let b x = receive with "
                  "    A xx -> a (x + xx)\n"
                  "  | B xx -> b (xx + x)\n\n"
                  "let start_a init = spawn a [init]",
              ?assertMatch(
                 {error, {cannot_unify, _, _, #adt{name="u"}, #adt{name="t"}}},
                 module_typ_and_parse(Code))
      end
    , fun() ->
              Code =
                  "module non_receiver_pid\n\n"
                  "export f/1, start_f/1\n\n"
                  "let f x = f (x + 1)\n\n"
                  "let start_f () = spawn f 0",
              ?assertMatch(
                 {ok, #alpaca_module{
                         functions=[#alpaca_fun_def{
                                       name={symbol, _, "f"},
                                       type={t_arrow, [t_int], t_rec}},
                                    #alpaca_fun_def{}]}},
                 module_typ_and_parse(Code))
      end
    ].

send_message_test_() ->
    [fun() ->
             Code =
                 "module send_example_1\n\n"
                 "let f x = receive with "
                 "  i -> f (i + x)\n\n"
                 "let spawn_and_message_f () = "
                 "  let p = spawn f 0 in "
                 "  send 1 p",
             ?assertMatch(
                {ok, #alpaca_module{}},
                module_typ_and_parse(Code))
     end
    , fun() ->
              Code =
                  "module send_to_bad_pid\n\n"
                  "let f x = receive with "
                  "  i -> f (i + x)\n\n"
                  "let spawn_and_message_f () = "
                  "  let p = spawn f 0 in "
                  "  send 1.0 p",
              ?assertMatch(
                 {error, {cannot_unify, _, _, t_int, t_float}},
                 module_typ_and_parse(Code))
      end
    , fun() ->
              Code =
                  "module send_to_non_pid\n\n"
                  "let f x = send 1 2",
              ?assertMatch(
                 {error, {cannot_unify, send_to_non_pid, _, t_int, {t_pid, _}}},
                 module_typ_and_parse(Code))
      end
    , fun() ->
              Code =
                  "module send_to_non_receiver\n\n"
                  "let f x = f (x+1)\n\n"
                  "let start_f x = "
                  "  let p = spawn f x in "
                  "  send 1 p",
              ?assertMatch(
                 {error, {cannot_unify, _, _, undefined, t_int}},
                 module_typ_and_parse(Code))
      end
    ].

%% Tests for records

record_inference_test_() ->
    [?_assertMatch({#t_record{
                      members=[#t_record_member{name=x, type=t_int},
                               #t_record_member{name=y, type=t_float}],
                      row_var={unbound, _, _}}, _},
                   top_typ_of("{x=1, y=2.0}")),
     fun() ->
             Code =
                 "let f r = match r with\n"
                 "  {x = x1} -> x1 + 1",
             ?assertMatch({{t_arrow,
                            [#t_record{
                                 members=[#t_record_member{
                                             name=x,
                                             type=t_int}],
                                 row_var={unbound, _, _}}],
                            t_int}, _},
                          top_typ_of(Code))
     end,
     fun() ->
             Code =
                 "module record_inference_test_unify\n\n"
                 "let f r = match r with\n"
                 "  {x = x1} -> (x1 * 2, r)\n\n"
                 "let g () = f {x=1, y=2}",
             ?assertMatch({ok,
                           #alpaca_module{
                              functions=[#alpaca_fun_def{
                                            name={symbol, _, "f"},
                                            type={t_arrow,
                                                  [#t_record{
                                                      members=[#t_record_member{
                                                                  name=x,
                                                                  type=t_int}],
                                                      row_var={unbound, A, _}}],
                                                  {t_tuple,
                                                   [t_int,
                                                    #t_record{
                                                       members=[#t_record_member{
                                                                   name=x,
                                                                   type=t_int}],
                                                       row_var={unbound, A, _}}]}}},
                                         #alpaca_fun_def{
                                            name={symbol, _, "g"},
                                            type={t_arrow,
                                                  [t_unit],
                                                  {t_tuple,
                                                   [t_int,
                                                    #t_record{
                                                       members=[#t_record_member{
                                                                   name=x,
                                                                   type=t_int},
                                                                #t_record_member{
                                                                   name=y,
                                                                   type=t_int}],
                                                       row_var={unbound, B, _}}]}}
                                           }]
                             }},
                          module_typ_and_parse(Code))
     end,
     ?_assertException(error, {missing_record_field, 1, y},
                   top_typ_of("let f () = "
                              "  let g r = match r with "
                              "    {x=x1, y=y1} -> x1 + y1 in "
                              "  g {x=1}")),
     fun() ->
             Code =
                 "module record_inference_record_adt_test\n\n"
                 "type my_adt 'a = Adt | {x: int, a: 'a}\n\n"
                 "let f r = match r with \n"
                 "    {x=x1, a=a1} -> x1 + a1\n"
                 "  | Adt -> 0",
             ?assertMatch(
                {ok,
                 #alpaca_module{
                    functions=[#alpaca_fun_def{
                                  type={t_arrow,
                                        [#adt{
                                            name="my_adt",
                                            vars=[{"a", t_int}],
                                            members=[#t_record{
                                                        members=[#t_record_member{
                                                                    name=x,
                                                                    type=t_int},
                                                                 #t_record_member{
                                                                    name=a,
                                                                    type=t_int}],
                                                        row_var={unbound, _, _}},
                                                    {t_adt_cons, "Adt"}]
                                                       }],
                                            t_int}}]}},
                    module_typ_and_parse(Code))
     end,
     fun() ->
             %% The following uses a constructor argument only to force
             %% typing to the ADT.
             Code =
                 "module nested_record_adt_test\n\n"
                 "type nested = Nested {fname: string, "
                 "                      lname: string, "
                 "                      address: {street: string,"
                 "                                city: string}}\n\n"
                 "let fname r = match r with\n"
                 "  Nested {address={street=s}}, is_string s ->  s",
             ?assertMatch({ok, #alpaca_module{
                                  functions=[#alpaca_fun_def{
                                                type={t_arrow,
                                                      [#adt{name="nested"}],
                                                      t_string}}]}},
                          module_typ_and_parse(Code))
     end
    ].

%% In the sample test file record_map_match_order.alp the ordering of maps
%% and records in the definition of a type impacts the unification and thus
%% inference of a function's return type.  This test is to check for multiple
%% orderings and regressions.
%%
%% The root error appears to have been arising because in unify_adt_and_poly
%% one of the target type members was unwrapped from its reference cell.  Since
%% the unification was actually impacting the top level cells, we could re-cell
%% the type and not worry about throwing that away later.
adt_ordering_test_() ->
    [fun() ->
             Code =
                 "module simple_adt_order_1\n\n"
                 "type t 'a = Some 'a | None\n\n"
                 "let f x = match x with\n"
                 "    None -> :none\n"
                 "  | Some a -> :an_a",
             ?assertMatch({ok,
                           #alpaca_module{
                              functions=[#alpaca_fun_def{
                                            type={t_arrow,
                                                  [#adt{
                                                    vars=[{"a", {unbound, A, _}}],
                                                      members=[{t_adt_cons, "None"},
                                                               {t_adt_cons, "Some"}]}],
                                                 t_atom}}]}},
                          module_typ_and_parse(Code))
     end
    ,fun() ->
             Code =
                 "module simple_adt_order_2\n\n"
                 "type t 'a = None | Some 'a\n\n"
                 "let f x = match x with\n"
                 "    None -> :none\n"
                 "  | Some a -> :an_a",
             ?assertMatch({ok,
                           #alpaca_module{
                              functions=[#alpaca_fun_def{
                                            type={t_arrow,
                                                  [#adt{
                                                      vars=[{"a", {unbound, A, _}}],
                                                      members=[{t_adt_cons, "Some"},
                                                               {t_adt_cons, "None"}]}],
                                                 t_atom}}]}},
                          module_typ_and_parse(Code))
     end
     ,fun() ->
              Code =
                  "module list_and_map_order_1\n\n"
                  "type t 'a = list 'a | map atom 'a\n\n"
                  "let f x = match x with\n"
                  "    a :: _ -> a\n"
                  "  | #{:a => a} -> a\n\n"
                  "let g () = f #{:a => 1, :b => 2}\n\n"
                  "let h () = f [1, 2]",
              ?assertMatch(
                 {ok,
                  #alpaca_module{
                     functions=[#alpaca_fun_def{
                                   type={t_arrow,
                                         [#adt{
                                             vars=[{"a", {unbound, A, _}}],
                                             members=[{t_map, t_atom, {unbound, A, _}},
                                                      {t_list, {unbound, A, _}}]
                                            }],
                                         {unbound, A, _}}},
                                #alpaca_fun_def{type={t_arrow, [t_unit], t_int}},
                                #alpaca_fun_def{type={t_arrow, [t_unit], t_int}}]}},
                 module_typ_and_parse(Code))
      end
    ,fun() ->
              Code =
                 "module list_and_map_order_2\n\n"
                 "type t 'a = map atom 'a | list 'a \n\n"
                 "let f x = match x with\n"
                 "    #{:a => a} -> a\n"
                 "  | a :: _ -> a\n\n"
                 "let g () = f #{:a => 1, :b => 2}\n\n"
                 "let h () = f [1, 2]",
              ?assertMatch(
                 {ok,
                  #alpaca_module{
                     functions=[#alpaca_fun_def{
                                   type={t_arrow,
                                         [#adt{
                                             vars=[{"a", {unbound, A, _}}],
                                             members=[{t_list, {unbound, A, _}},
                                                      {t_map, t_atom, {unbound, A, _}}]
                                            }],
                                         {unbound, A, _}}},
                                #alpaca_fun_def{type={t_arrow, [t_unit], t_int}},
                                #alpaca_fun_def{type={t_arrow, [t_unit], t_int}}]}},

                           module_typ_and_parse(Code))
     end
    ,fun() ->
             Code =
                 "module record_and_map_order_1\n\n"
                 "type record_map_union 'a = map atom int | {x: int}\n\n"
                 "let get_x rec_or_map =\n"
                 "  match rec_or_map with\n"
                 "      #{:x => xx} -> xx\n"
                 "    | {x = xx}    -> xx\n\n"
                 "let check_map () = get_x #{:x => 1}\n\n"
                 "let check_record () = get_x {x=2}",
             ?assertMatch(
                {ok, #alpaca_module{
                        functions=[#alpaca_fun_def{
                                      type={t_arrow,
                                            [#adt{}],
                                            t_int}},
                                   #alpaca_fun_def{type={t_arrow, [t_unit], t_int}},
                                   #alpaca_fun_def{type={t_arrow, [t_unit], t_int}}]}},
                module_typ_and_parse(Code))
     end
    ,fun() ->
             Code =
                 "module record_and_map_order_2\n\n"
                 "type record_map_union 'a = {x: 'a} | map atom 'a\n\n"
                 "let get_x rec_or_map =\n"
                 "  match rec_or_map with\n"
                 "      #{:x => xx} -> xx\n"
                 "    | {x = xx}    -> xx\n\n"
                 "let check_map () = get_x #{:x => 1}\n\n"
                 "let check_record () = get_x {x=:b}",
             ?assertMatch(
                {ok, #alpaca_module{
                        functions=[#alpaca_fun_def{
                                      type={t_arrow,
                                            [#adt{vars=[{"a", {unbound, A, _}}]}],
                                            {unbound, A, _}}},
                                   #alpaca_fun_def{type={t_arrow, [t_unit], t_int}},
                                   #alpaca_fun_def{type={t_arrow, [t_unit], t_atom}}]}},
                          module_typ_and_parse(Code))
     end
    ].

unify_with_error_test_() ->
    [fun() ->
             Code =
                 "module unify_with_error_test\n\n"
                 "let throw_on_zero x = match x with "
                 "    0 -> throw :zero"
                 "  | _ -> x * 2",
             ?assertMatch(
                {ok, #alpaca_module{
                        functions=[#alpaca_fun_def{
                                      type={t_arrow, [t_int], t_int}}]}},
                module_typ_and_parse(Code))
     end
     , fun() ->
               Code =
                   "module unify_with_error_test\n\n"
                   "let should_not_unify x = match x with "
                   "    0 -> throw :zero"
                   "  | 1 -> :one "
                   "  | _ -> x * 2",
               ?assertMatch(
                  {error, {cannot_unify, _, _, t_int, t_atom}},
                  module_typ_and_parse(Code))
       end
    ].

function_argument_pattern_test_() ->
    [fun() ->
             Code =
                 "module fun_pattern\n\n"
                 "export f/1\n\n"
                 "let f 0 = :zero\n\n"
                 "let f x = :not_zero",
             ?assertMatch(
                {ok, #alpaca_module{
                        functions=[#alpaca_fun_def{
                                      versions=[_, _],
                                      type={t_arrow, [t_int], t_atom}}]}},
                module_typ_and_parse(Code))
     end
     , fun() ->
               Code =
                   "module fun_pattern_with_adt\n\n"
                   "type option 'a = None | Some 'a\n\n"
               %% parens needed so the parser doesn't assume the _
               %% belongs to the type constructor:
                   "let my_map (None) _ = None\n\n"
                   "let my_map Some a f = Some (f a)",
               ?assertMatch(
                  {ok, #alpaca_module{
                          functions=[#alpaca_fun_def{
                                        versions=[_, _],
                                        type={t_arrow,
                                              [#adt{vars=[{_, {unbound, A, _}}]},
                                               {t_arrow,
                                                [{unbound, A, _}],
                                                {unbound, B, _}}],
                                              #adt{vars=[{_, {unbound, B, _}}]}}}]}},
                  module_typ_and_parse(Code))
       end
    , fun() ->
              Code =
                  "module fun_pattern_with_adt\n\n"
                  "type option 'a = None | Some 'a\n\n"
                  "let my_map _ None = None\n\n"
                  "let my_map f Some a = Some (f a)",
              ?assertMatch(
                 {ok, #alpaca_module{
                         functions=[#alpaca_fun_def{
                                       versions=[_, _],
                                       type={t_arrow,
                                             [{t_arrow,
                                               [{unbound, A, _}],
                                               {unbound, B, _}},
                                              #adt{vars=[{_, {unbound, A, _}}]}],
                                             #adt{vars=[{_, {unbound, B, _}}]}}}]}},
                 module_typ_and_parse(Code))
      end
    ].

constrain_polymorphic_adt_funs_test_() ->
    [
     %% Make sure my_map/2 with an explicit integer argument fails to type:
     fun() ->
              Code =
                  "module fun_pattern_with_adt\n\n"
                  "type option 'a = None | Some 'a\n\n"
                  "let my_map _ None = None\n\n"
                  "let my_map f Some a = Some (f a)\n\n"
                  "let doubler x = x * x\n\n"
                  "let foo () = my_map doubler 2",

              ?assertMatch(
                 {error, {cannot_unify, _, _, #adt{}, t_int}},
                 module_typ_and_parse(Code))
      end
    , fun() ->
              Code =
                  "module fun_pattern_with_adt\n\n"
                  "type option 'a = None | Some 'a\n\n"
                  "let my_map _ None = None\n\n"
                  "let my_map f Some a = Some (f a)\n\n"
                  "let doubler x = x * x\n\n"
                  "let get_x {x=x} = x\n\n"
                  "let foo () = "
                  "  let rec = {x=1, y=2} in "
                  "  my_map doubler (get_x rec)",
              ?assertMatch(
                 {error, {cannot_unify, _, _, #adt{}, t_int}},
                 module_typ_and_parse(Code))
      end
    , fun() ->
              Code =
                  "module fun_pattern_with_adt\n\n"
                  "type option 'a = None | Some 'a\n\n"
                  "let my_map _ None = None\n\n"
                  "let my_map f Some a = Some (f a)\n\n"
                  "let doubler x = x * x\n\n"
                  "let get_x rec = match rec with {x=x} -> x\n\n"
                  "let foo () = "
                  "  let rec = {x=1, y=2} in "
                  "  my_map doubler (get_x rec)",
              ?assertMatch(
                 {error, {cannot_unify, _, _, #adt{}, t_int}},
                 module_typ_and_parse(Code))
      end
    , fun() ->
              %% If my_map depends on an option, when `third` always returns
              %% a bare integer we should get a type error.  `third` here is
              %% obviously not very useful, I'm just trying to isolate the
              %% typing issue to records.
              Code =
                  "module fun_pattern_with_adt\n\n"
                  "type option 'a = None | Some 'a\n\n"
                  "type tuple_or_triple 'a 'b 'c = ('a, 'b) | ('a, 'b, 'c)\n\n"
                  "let my_map _ None = None\n\n"
                  "let my_map f Some a = Some (f a)\n\n"
                  "let third (_, _) = 0\n\n"
                  "let third (_, _, t) = t\n\n"
                  "let doubler x = x * x\n\n"
                  "let foo () = "
                  "  let tup = (1, 2) in "
                  "  my_map doubler (third tup)",
              ?assertMatch(
                 {error, {cannot_unify, _, _, #adt{}, t_int}},
                 module_typ_and_parse(Code))
      end
    , fun() ->
              Code =
                  "module fun_pattern_with_adt\n\n"
                  "type option 'a = None | Some 'a\n\n"
                  "let my_map _ None = None\n\n"
                  "let my_map f Some a = Some (f a)\n\n"
                  "let doubler x = x * x\n\n"
                  "let get_x {x=x} = Some x\n\n"
                  "let get_x _ = None\n\n"
                  "let foo () = "
                  "  let rec = {x=1, y=2} in "
                  "  my_map doubler (get_x rec)",
              ?assertMatch(
                 {ok,
                 #alpaca_module{
                    functions=[#alpaca_fun_def{
                                  type={t_arrow,
                                        [{t_arrow, [{unbound, A, _}], {unbound, B, _}},
                                         #adt{vars=[{_, {unbound, A, _}}]}],
                                        #adt{vars=[{_, {unbound, B, _}}]}}},
                               #alpaca_fun_def{
                                  type={t_arrow, [t_int], t_int}},
                               #alpaca_fun_def{
                                  type={t_arrow,
                                        [#t_record{
                                            members=[#t_record_member{
                                                        name=x,
                                                        type={unbound, C, _}}]}],
                                        #adt{vars=[{_, {unbound, C, _}}]}}},
                               #alpaca_fun_def{
                                  type={t_arrow,
                                        [t_unit],
                                        #adt{vars=[{"a", t_int}]}}}]
                   }},
                 module_typ_and_parse(Code))
      end
    ].

different_arity_test_() ->
    [fun() ->
             Code =
                 "module arity_test\n\n"
                 "let add x = x + x\n\n"
                 "let add x y = x + y",
             ?assertMatch({ok, #alpaca_module{}}, module_typ_and_parse(Code))
     end
    , fun() ->
              Code =
                  "module arity_test\n\n"
                  "export add/2\n\n"
                  "let add x = x + x\n"
                  "let add x y = x + y",
              ?assertMatch({ok, #alpaca_module{}}, module_typ_and_parse(Code))
      end
    , fun() ->
              Code =
                  "module arity_test\n\n"
                  "export add/1\n\n"
                  "let add x = x + x\n"
                  "let f x y = add x y",
              ?assertMatch(
                 {error, {not_found, _, "add", 2}},
                 module_typ_and_parse(Code))
      end
    , fun() ->
              Code =
                  "module arity_test\n\n"
                  "export add/1\n\n"
                  "let add x = "
                  "let f a b = a + b in "
                  "f x",
              ?assertMatch(
                 {error, {not_found, _, SyntheticName, 1}},
                 module_typ_and_parse(Code))
      end
    ].

types_in_types_test_() ->
    AstCode =
        "module types_in_types\n\n"
        "export format/1\n\n"
        "export_type symbol,expr,ast\n\n"
        "type symbol = Symbol string\n\n"
        "type expr = symbol | Apply (expr, expr) "
        "| Match {e: expr, clauses: list {pattern: expr, result: expr}}\n\n"
        "type ast = expr | Fun {name: symbol, arity: int, body: expr}\n\n",
    [fun() ->
             %% Without importing `symbol` we should be fine if we're not
             %% referencing its constructor directly:
             FormatterCode =
                 "module formatter\n\n"
                 "import_type types_in_types.expr\n\n"
                 "import_type types_in_types.ast\n\n"
                 "let format ast_node = format 0 ast_node\n\n"
                 "let format d Match {e=e, clauses=cs} = :match",

             [M1, M2] = alpaca_ast_gen:make_modules([AstCode, FormatterCode]),
             ?assertMatch(
                {ok, [#alpaca_module{}, #alpaca_module{}]},
                type_modules([M1, M2]))
     end
    , fun() ->
              %% Importing `symbol` and not using it should be fine:
              FormatterCode =
                  "module formatter\n\n"
                  "import_type types_in_types.symbol\n\n"
                  "import_type types_in_types.expr\n\n"
                  "import_type types_in_types.ast\n\n"
                  "let format ast_node = format 0 ast_node\n\n"
                  "let format d Match {e=e, clauses=cs} = :match",

              [M1, M2] = alpaca_ast_gen:make_modules([AstCode, FormatterCode]),
              ?assertMatch(
                 {ok, [#alpaca_module{}, #alpaca_module{}]},
                 type_modules([M1, M2]))
      end
    , fun() ->
              %% NOT importing `symbol` and then trying to use its type
              %% constructor should yield an error:
              FormatterCode =
                  "module formatter\n\n"
                  "import_type types_in_types.expr\n\n"
                  "import_type types_in_types.ast\n\n"
                  "let format ast_node = format 0 ast_node\n\n"
                  "let format d Match {e=e, clauses=cs} = :match\n\n"
                  "let format d Symbol _ = :symbol\n\n"
                  "let foo () = format 0 Match {e=Symbol \"x\", clauses=[]}",

              [M1, M2] = alpaca_ast_gen:make_modules([AstCode, FormatterCode]),
              ?assertMatch(
                 {error, {bad_constructor, _, "Symbol"}},
                 type_modules([M1, M2]))
      end
    , fun() ->
              Ast =
                  "module types_in_types\n\n"
                  "export format/1\n\n"
                  "export_type symbol,expr,ast\n\n"
                  "type symbol = Symbol {name: string}\n\n"
                  "type expr = symbol | Apply (expr, expr) "
                  "| Match {e: expr, clauses: list {pattern: expr, result: expr}}\n\n"
                  "type ast = expr | Fun {name: symbol, arity: int, body: expr}\n\n",

              %% Importing `symbol` should let us use the constructor:
              FormatterCode =
                  "module formatter\n"
                  "import_type types_in_types.symbol\n"
                  "import_type types_in_types.expr\n"
                  "import_type types_in_types.ast\n\n"
                  "let format ast_node = format 0 ast_node\n\n"
                  "let format d Match {e=e, clauses=cs} = :match\n\n"
                  "let format d Symbol _ = :symbol\n\n"
                  "let foo () = format 0 Match {e=Symbol {name=\"x\"}, clauses=[]}",

              [M1, M2] = alpaca_ast_gen:make_modules([Ast, FormatterCode]),
              ?assertMatch(
                 {ok, [#alpaca_module{}, #alpaca_module{}]},
                 type_modules([M1, M2]))
      end
    ].

expression_typing_test_() ->
    [%% `1` is not a function from an int to something else:
     ?_assertMatch(
        {error, {cannot_unify, _, _, t_int, {t_arrow, [t_int], _}}},
        top_typ_of("1 2")),
     ?_assertMatch({{t_arrow, [t_unit], t_int}, _},
                   top_typ_of(
                     "let g () = "
                     "let f x = x + x in "
                     "let g () = f in "
                     "(g ()) 2"
                    ))

<<<<<<< HEAD
    ].

module_qualified_types_test_() ->
    [fun() ->
             Code1 = "module m type a = int",
             Code2 = "module n type b = m.a",
             [M1, M2] = alpaca_ast_gen:make_modules([Code1, Code2]),
             ?assertMatch(
                {ok, [#alpaca_module{}, #alpaca_module{}]},
                type_modules([M1, M2]))
     end
     , fun() ->
               Code1 = "module m export_type a type a 'a = A 'a",
               Code2 = 
                   "module n "
                   "type b 'x = m.a 'x "
                   "let f m.A a = a + 1",
               [M1, M2] = alpaca_ast_gen:make_modules([Code1, Code2]),
               ?assertMatch(
                  {ok,
                   [#alpaca_module{
                       functions=[#alpaca_fun_def{
                                    type={t_arrow,
                                          [#adt{
                                              name="a",
                                              vars=[{_, t_int}]}],
                                          _}}]},
                    #alpaca_module{}]},
                  type_modules([M1, M2]))
       end
    , fun() ->
              Code1 = "module m export_type a type a 'a = A 'a",
              Code2 =
                  "module n "
                  "type a 'a = A 'a "
                  "let f A x = x + 1 "
                  "let other_a x = m.A x "
                  "let should_fail () = f (other_a 1)",
              [M1, M2] = alpaca_ast_gen:make_modules([Code1, Code2]),
              ?assertMatch({error,
                            {cannot_unify, _, _,
                             #adt{name="a", module=n},
                             #adt{name="a", module=m}}},
                           type_modules([M1, M2]))
      end
     , fun() ->
               Code =
                   "module m "
                   "let f n.A x = x + 1",
               [M] = alpaca_ast_gen:make_modules([Code]),
               ?assertMatch({error, {bad_module, 1, n}}, type_modules([M]))
       end
=======
>>>>>>> 6e3d3bef
    ].

no_process_leak_test() ->
    Code =
        "module no_leaks\n"
        "let add a b = a + b",

    [M] = alpaca_ast_gen:make_modules([Code]),
    ProcessesBefore = length(erlang:processes()),
    ?assertMatch({ok, _}, type_modules([M])),
    ProcessesAfter = wait_for_processes_to_die(ProcessesBefore, 10),
    ?assertEqual(ProcessesBefore, ProcessesAfter).

wait_for_processes_to_die(ExpectedNumProcesses, 0)            ->
    length(erlang:processes());
wait_for_processes_to_die(ExpectedNumProcesses, AttemptsLeft) ->
    case length(erlang:processes()) of
        ExpectedNumProcesses -> ExpectedNumProcesses;
        _WrongNumProcesses   ->
            timer:sleep(10),
            wait_for_processes_to_die(ExpectedNumProcesses, AttemptsLeft-1)
    end.

curry_applications_test_() ->
    [fun() ->
        Code =
            "module curry\n"
            "let add a b = a + b\n\n"
            "let main x = add x\n",

        ?assertMatch(
            {ok, #alpaca_module{
                    functions=[#alpaca_fun_def{
                        type={t_arrow,
                            [t_int, t_int], t_int}

                        },
                        #alpaca_fun_def{
                        type={t_arrow,
                            [t_int], {t_arrow, [t_int], t_int}}
                        }
                    ]
                }
            },
        module_typ_and_parse(Code))
    end,
    fun() ->
        Code =
            "module curry\n"
            "let main x = add x\n"
            "let add a b = a + b\n\n",

        ?assertMatch(
            {ok, #alpaca_module{
                    functions=[
                        #alpaca_fun_def{
                            type={t_arrow,
                                    [t_int], {t_arrow, [t_int], t_int}}
                        },
                        #alpaca_fun_def{
                            type={t_arrow,
                                    [t_int, t_int], t_int}
                        }
                    ]
                }
            },
        module_typ_and_parse(Code))
    end,
    fun() ->
        Code =
            "module curry\n"
            "let main x = add x\n"
            "let add a b = a + b\n\n"
            "let add a b c = a + b + c\n\n",

        ?assertMatch(
            {error, {ambiguous_curry, _, _, _}},
            module_typ_and_parse(Code))
    end
    ].

-endif.<|MERGE_RESOLUTION|>--- conflicted
+++ resolved
@@ -3207,7 +3207,6 @@
     ?assertMatch({ok, _}, module_typ_and_parse(Valid)),
     Invalid = Base ++ "let f (W b) = b 1 :atom\n\n",
     ?assertMatch({error, {cannot_unify,constructor,7,
-<<<<<<< HEAD
                           #adt{name="intbinop",
                                vars=[],
                                members=[#adt{name="binop",
@@ -3215,14 +3214,6 @@
                                              members=[{t_arrow,[t_int,t_int],t_int}]}]},
                           {t_arrow,[t_int,t_atom],t_rec}}},
                  module_typ_and_parse(Invalid)).
-=======
-                         {adt,"intbinop",[],
-                             [{adt,"binop",
-                                  [{"a",undefined}],
-                                  [{t_arrow,[t_int,t_int],t_int}]}]},
-                         {t_arrow,[t_int,t_atom],t_rec}}},
-                  module_typ_and_parse(Invalid)).
->>>>>>> 6e3d3bef
 
 type_constructor_multi_level_type_alias_arg_test() ->
     Code =
@@ -4544,8 +4535,6 @@
                      "let g () = f in "
                      "(g ()) 2"
                     ))
-
-<<<<<<< HEAD
     ].
 
 module_qualified_types_test_() ->
@@ -4598,8 +4587,6 @@
                [M] = alpaca_ast_gen:make_modules([Code]),
                ?assertMatch({error, {bad_module, 1, n}}, type_modules([M]))
        end
-=======
->>>>>>> 6e3d3bef
     ].
 
 no_process_leak_test() ->
