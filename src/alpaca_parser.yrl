--- conflicted
+++ resolved
@@ -18,11 +18,7 @@
 op infix
 const module_fun
 type poly_type poly_type_decl type_vars type_member type_members type_expr
-<<<<<<< HEAD
 sub_type_expr type_expressions type_tuple comma_separated_type_list type_list
-=======
-type_expressions type_tuple comma_separated_type_list type_list
->>>>>>> 477ab506
 module_qualified_type module_qualified_type_name
 type_apply module_qualified_type_constructor
 type_import type_export types_to_export
@@ -174,7 +170,6 @@
      name = {type_name, L, Name},
      vars = [V || {type_var, _, _}=V <- '$2']}.
 
-<<<<<<< HEAD
 type_expr -> poly_type : '$1'.
 type_expr -> module_qualified_type : '$1'.
 type_expr -> sub_type_expr : '$1'.
@@ -187,21 +182,7 @@
 sub_type_expr -> type_tuple : '$1'.
 sub_type_expr -> '(' type_expr ')': '$2'.
 sub_type_expr -> '[' type_list ']' '->' type_expr :
-=======
-type_expr -> type_var : '$1'.
-type_expr -> record_type : '$1'.
-type_expr -> poly_type : '$1'.
-type_expr -> module_qualified_type : '$1'.
-type_expr -> symbol :
-  {symbol, L, N} = '$1',
-  #alpaca_type{
-     line=L,
-     name={type_name, L, N}, 
-     vars=[]}. % not polymorphic
-type_expr -> type_tuple : '$1'.
-type_expr -> '(' type_expr ')': '$2'.
-type_expr -> '[' type_list ']' '->' type_expr :
->>>>>>> 477ab506
+
     {t_arrow, '$2', '$5'}.
 sub_type_expr -> base_type :
   {base_type, _, T} = '$1',
@@ -263,11 +244,6 @@
      line=L,
      name={type_name, L, N},
      vars='$2'}.
-<<<<<<< HEAD
-=======
-poly_type -> poly_type type_vars :
-  '$1'#alpaca_type{vars='$1'#alpaca_type.vars ++ ['$2']}.
->>>>>>> 477ab506
 
 type_vars -> type_var : ['$1'].
 type_vars -> type_var type_vars : ['$1'|'$2'].
