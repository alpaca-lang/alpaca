%%% -*- mode: erlang;erlang-indent-level: 4;indent-tabs-mode: nil -*-
%%% ex: ft=erlang ts=4 sw=4 et
%%%
%%% Copyright 2016 Jeremy Pierre
%%%
%%% Licensed under the Apache License, Version 2.0 (the "License");
%%% you may not use this file except in compliance with the License.
%%% You may obtain a copy of the License at
%%%
%%%     http://www.apache.org/licenses/LICENSE-2.0
%%%
%%% Unless required by applicable law or agreed to in writing, software
%%% distributed under the License is distributed on an "AS IS" BASIS,
%%% WITHOUT WARRANTIES OR CONDITIONS OF ANY KIND, either express or implied.
%%% See the License for the specific language governing permissions and
%%% limitations under the License.

%%% ## Type-Tracking Data Types
%%%
%%% These are all of the specs the typer uses to track MLFE types.

-type typ_name() :: atom().

-type qvar()   :: {qvar, typ_name()}.
-type tvar()   :: {unbound, typ_name(), integer()}
                | {link, typ()}.
%% list of parameter types, return type:
-type t_arrow() :: {t_arrow, list(typ()), typ()}.

-record(adt, {name=undefined :: undefined|string(),
              vars=[] :: list({string(), typ()}),
              members=[] :: list(typ())}).
-type t_adt() :: #adt{}.

-type t_adt_constructor() :: {t_adt_con, string()}.

%% Processes that are spawned with functions that are not receivers are not
%% allowed to be sent messages.
-type t_pid() :: {t_pid, typ()}.

-type t_receiver() :: {t_receiver, typ(), typ()}.

-type t_list() :: {t_list, typ()}.

-type t_map() :: {t_map, typ(), typ()}.

-type t_tuple() :: {t_tuple, list(typ())}.

%% pattern, optional guard, result.  Currently I'm doing nothing with
%% present guards.
%% TODO:  the guards don't need to be part of the type here.  Their
%%        only role in typing is to constrain the pattern's typing.
-type t_clause() :: {t_clause, typ(), t_arrow()|undefined, typ()}.

%%% `t_rec` is a special type that denotes an infinitely recursive function.
%%% Since all functions here are considered recursive, the return type for
%%% any function must begin as `t_rec`.  `t_rec` unifies with anything else by
%%% becoming that other thing and as such should be in its own reference cell.
-type t_const() :: t_rec
                 | t_int
                 | t_float
                 | t_atom
                 | t_bool
                 | t_string
                 | t_chars
                 | t_unit.

-type typ() :: undefined
             | qvar()
             | tvar()
             | t_arrow()
             | t_adt()
             | t_adt_constructor()
             | t_const()
             | t_binary
             | t_list()
             | t_map()
             | t_tuple()
             | t_clause()
<<<<<<< HEAD
=======
             | t_pid()
             | t_receiver()
>>>>>>> cca3b9af
             | mlfe_typer:t_cell().  % a reference cell for a type.

%%% ## MLFE AST Nodes

-record(mlfe_comment, {
          multi_line=false :: boolean(),
          line=0 :: integer(),
          text="" :: string()}).
-type mlfe_comment() :: #mlfe_comment{}.


-type mlfe_symbol() :: {symbol, integer(), string()}.

-type mlfe_unit() :: {unit, integer()}.
-type mlfe_int() :: {int, integer(), integer()}.
-type mlfe_float() :: {float, integer(), float()}.
-type mlfe_number() :: mlfe_int()|mlfe_float().
-type mlfe_bool() :: {bool, integer(), boolean()}.
-type mlfe_atom() :: {atom, integer(), atom()}.

%%% The variable _, meaning "don't care":
-type mlfe_any() :: {any, integer()}.

-type mlfe_string() :: {string, integer(), string()}.

-type mlfe_const() :: mlfe_unit()
                    | mlfe_any()
                    | mlfe_number()
                    | mlfe_bool()
                    | mlfe_atom()
                    | mlfe_string()
                      .

%%% ### Binaries

-record(mlfe_binary, {line=0 :: integer(),
                      segments=[] :: list(mlfe_bits())}).
-type mlfe_binary() :: #mlfe_binary{}.

-type mlfe_bits_type() :: int | float | binary | utf8.

-record(mlfe_bits, {line=0 :: integer(),
                    %% Used to signal whether or not the bitstring is simply
                    %% using default size and unit values.  If it is *not*
                    %% and the `type` is `binary` *and* the bitstring is the
                    %% last segment in a binary, it's size must be set to
                    %% `'all'` with unit 8 to capture all remaining bits.
                    %% This is in keeping with how Erlang compiles to Core
                    %% Erlang.
                    default_sizes=true :: boolean(),
                    value={symbol, 0, ""} :: mlfe_symbol()|mlfe_number()|mlfe_string(),
                    size=8 :: non_neg_integer()|all,
                    unit=1 :: non_neg_integer(),
                    type=int :: mlfe_bits_type(),
                    sign=unsigned :: signed | unsigned,
                    endian=big :: big | little | native}).
-type mlfe_bits() :: #mlfe_bits{}.

%%% ### AST Nodes For Types
%%%
%%% AST nodes that describe the basic included types and constructs for
%%% defining and instantiating ADTs (type constructors).

-type mlfe_base_type() :: t_atom
                        | t_int
                        | t_float
                        | t_string
                        | t_pid
                        | t_bool.

-type mlfe_type_name() :: {type_name, integer(), string()}.
-type mlfe_type_var()  :: {type_var, integer(), string()}.

-record(mlfe_type_tuple, {
          members=[] :: list(mlfe_base_type()
                             | mlfe_type_var()
                             | mlfe_poly_type())
         }).
-type mlfe_type_tuple() :: #mlfe_type_tuple{}.

%% Explicit built-in list type for use in ADT definitions.
-type mlfe_list_type() :: {mlfe_list,
                           mlfe_base_type()|mlfe_poly_type()}.

-type mlfe_map_type() :: {mlfe_map,
                          mlfe_base_type()|mlfe_poly_type(),
                          mlfe_base_type()|mlfe_poly_type()}.

-type mlfe_poly_type() :: mlfe_type()
                        | mlfe_type_tuple()
                        | mlfe_list_type()
                        | mlfe_map_type().

-type mlfe_constructor_name() :: {type_constructor, integer(), string()}.
-record(mlfe_constructor, {type=undefined :: typ() | mlfe_type(),
                           name={type_constructor, 0, ""} :: mlfe_constructor_name(),
                           arg=none :: none
                                     | mlfe_base_type()
                                     | mlfe_type_var()
                                     | mlfe_type()
                                     | mlfe_type_tuple()
                          }).
-type mlfe_constructor() :: #mlfe_constructor{}.

-record(mlfe_type, {
          module=undefined :: atom(),
          name={type_name, -1, ""} :: mlfe_type_name(),
          vars=[]                  :: list(mlfe_type_var()),
          members=[]               :: list(mlfe_constructor()
                                           | mlfe_type()
                                           | mlfe_type_tuple()
                                           | mlfe_base_type()
                                           | mlfe_list_type()
                                           | mlfe_map_type())
         }).
-type mlfe_type() :: #mlfe_type{}.

-record(mlfe_type_apply, {type=undefined :: typ(),
                          name={type_constructor, 0, ""} :: mlfe_constructor_name(),
                          arg=none :: none | mlfe_expression()}).
-type mlfe_type_apply() :: #mlfe_type_apply{}.

%%% ### Lists

-record(mlfe_cons, {type=undefined :: typ(),
                    line=0 :: integer(),
                    head=undefined :: undefined|mlfe_expression(),
                    tail={nil, 0} :: mlfe_expression()
                   }).

-type mlfe_cons() :: #mlfe_cons{}.
-type mlfe_nil() :: {nil, integer()}.
-type mlfe_list() :: mlfe_cons() | mlfe_nil().

%%% ### Maps
%%%
%%% For both map literals and map patterns

-record(mlfe_map_pair, {type=undefined :: typ(),
                        line=0 :: integer(),
                        is_pattern=false :: boolean(),
                        key=undefined :: mlfe_value_expression(),
                        val=undefined :: mlfe_value_expression()}).
-type mlfe_map_pair() :: #mlfe_map_pair{}.

-record(mlfe_map, {type=undefined :: typ(),
                   line=0 :: integer(),
                   is_pattern=false :: boolean(),
                   pairs=[] :: list(mlfe_map_pair())}).
-type mlfe_map() :: #mlfe_map{}.

-record(mlfe_map_add, {type=undefined :: typ(),
                       line=0 :: integer(),
                       to_add=#mlfe_map_pair{} :: mlfe_map_pair(),
                       existing=#mlfe_map{} :: mlfe_value_expression()}).
-type mlfe_map_add() :: #mlfe_map_add{}.

%%% ### Tuples

-record(mlfe_tuple, {type=undefined :: typ(),
                     arity=0 :: integer(),
                     values=[] :: list(mlfe_expression())
                    }).
-type mlfe_tuple() :: #mlfe_tuple{}.

%%% Pattern Matching

-type type_check() :: is_integer
                    | is_float
                    | is_atom
                    | is_bool
                    | is_list
                    | is_string
                    | is_chars
                    | is_binary.

%% TODO:  revisit this in mlfe_typer.erl as well as scanning and parsing:
-record(mlfe_type_check, {type=undefined :: undefined|type_check(),
                          line=0 :: integer(),
                          expr=undefined :: undefined|mlfe_symbol()}).
-type mlfe_type_check() :: #mlfe_type_check{}.

-record(mlfe_clause, {type=undefined :: typ(),
                      line=0 :: integer(),
                      pattern={symbol, 0, "_"} :: mlfe_expression(),
                      guards=[] :: list(mlfe_expression()),
                      result={symbol, 0, "_"} :: mlfe_expression()
                     }).
-type mlfe_clause() :: #mlfe_clause{}.

-record(mlfe_match, {type=undefined :: typ(),
                     line=0 :: integer(),
                     match_expr={symbol, 0, "_"} :: mlfe_expression(),
                     clauses=[#mlfe_clause{}] :: nonempty_list(mlfe_clause())
                    }).
-type mlfe_match() :: #mlfe_match{}.

%%% ### Erlang FFI
%%%
%%% A call to an Erlang function via the Foreign Function Interface.
%%% Only the result of these calls is typed.
-record(mlfe_ffi, {type=undefined :: typ(),
                   module={atom, 0, ""} :: mlfe_atom(),
                   function_name=undefined :: undefined|mlfe_atom(),
                   args={nil, 0}  :: mlfe_list(),
                   clauses=[] :: list(mlfe_clause())
                  }).
-type mlfe_ffi() :: #mlfe_ffi{}.

%%% ### Processes

-record(mlfe_spawn, {type=undefined :: typ(),
                     line=0 :: integer(),
                     module=undefined :: atom(),
                     from_module=undefined :: atom(),
                     function={symbol, 0, ""} :: mlfe_symbol(),
                     args=[] :: list(mlfe_expression())}).
-type mlfe_spawn() :: #mlfe_spawn{}.

-record(mlfe_send, {type=undefined :: typ(),
                    line=0 :: integer(),
                    message=undefined :: undefined|mlfe_value_expression(),
                    pid=undefined :: undefined|mlfe_expression()}).
-type mlfe_send() :: #mlfe_send{}.

-record(mlfe_receive, {type=undefined :: typ(),
                       line=0 :: integer(),
                       clauses=[#mlfe_clause{}] :: nonempty_list(mlfe_clause()),
                       timeout=infinity :: infinity | integer(),
                       timeout_action=undefined :: undefined
                                                 | mlfe_value_expression()}).
-type mlfe_receive() :: #mlfe_receive{}.

%%% ### Module Building Blocks

-record(mlfe_test, {type=undefined :: typ(),
                    line=0 :: integer(),
                    name={string, 0, ""} :: mlfe_string(),
                    expression={unit, 0} :: mlfe_expression()}).
-type mlfe_test() :: #mlfe_test{}.

%%% Expressions that result in values:
-type mlfe_value_expression() :: mlfe_const()
                               | mlfe_symbol()
                               | mlfe_list()
                               | mlfe_binary()
                               | mlfe_map()
                               | mlfe_map_add()
                               | mlfe_tuple()
                               | mlfe_apply()
                               | mlfe_type_apply()
                               | mlfe_match()
                               | mlfe_receive()
                               | mlfe_clause()
                               | mlfe_spawn()
                               | mlfe_send()
                               | mlfe_ffi().

-type mlfe_expression() :: mlfe_comment()
                         | mlfe_value_expression()
                         | mlfe_binding()
                         | mlfe_type_check()
                         | mlfe_binding()
                         | mlfe_fun_def()
                         | mlfe_type_import().

-record(fun_binding, {def :: mlfe_fun_def(),
                      expr :: mlfe_expression()
                     }).

-record(var_binding, {type=undefined :: typ(),
                      name=undefined :: undefined|mlfe_symbol(),
                      to_bind=undefined :: undefined|mlfe_expression(),
                      expr=undefined :: undefined|mlfe_expression()
                     }).

-type fun_binding() :: #fun_binding{}.
-type var_binding() :: #var_binding{}.
-type mlfe_binding() :: fun_binding()|var_binding().

%% When calling BIFs like erlang:'+' it seems core erlang doesn't want
%% the arity specified as part of the function name.  mlfe_bif_name()
%% is a way to indicate what the MLFE function name is and the corresponding
%% actual Erlang BIF.  Making the distinction between the MLFE and Erlang
%% name to support something like '+' for integers and '+.' for floats.
-type mlfe_bif_name() ::
        { bif
        , MlfeFun::atom()
        , Line::integer()
        , Module::atom()
        , ErlangFun::atom()
        }.

%%% A function application can occur in one of 4 ways:
%%%
%%% - an Erlang BIF
%%% - intra-module, a function defined in the module it's being called
%%%   within or one in scope from a let binding
%%% - inter-module (a "call" in core erlang), calling a function defined
%%%   in a different module
%%% - a function bound to a variable
%%%
%%% The distinction is particularly important between the first and third
%%% since core erlang wants the arity specified in the first case but _not_
%%% in the third.

-record(mlfe_apply, {type=undefined :: typ(),
                     name=undefined :: undefined
                                     | {mlfe_symbol(), integer()}
                                     | {atom(), mlfe_symbol(), integer()}
                                     | mlfe_symbol()
                                     | mlfe_bif_name(),
                     args=[] :: list(mlfe_expression())
                    }).
-type mlfe_apply() :: #mlfe_apply{}.

-record (mlfe_fun_def, {
           type=undefined :: typ(),
           name=undefined :: undefined|mlfe_symbol(),
           args=[] :: list(mlfe_symbol() | mlfe_unit()),
           body=undefined :: undefined|mlfe_expression()
          }).

-type mlfe_fun_def() :: #mlfe_fun_def{}.

-record(mlfe_type_import, {module=undefined :: atom(),
                           type=undefined :: string()}).
-type mlfe_type_import() :: #mlfe_type_import{}.

-record(mlfe_module, {
          name=no_module :: atom(),
          function_exports=[] :: list({string(), integer()}),
          types=[] :: list(mlfe_type()),
          type_imports=[] :: list(mlfe_type_import()),
          type_exports=[] :: list(string()),
          functions=[] :: list(mlfe_fun_def()),
          tests=[] :: list(mlfe_test())
         }).
-type mlfe_module() :: #mlfe_module{}.<|MERGE_RESOLUTION|>--- conflicted
+++ resolved
@@ -77,11 +77,8 @@
              | t_map()
              | t_tuple()
              | t_clause()
-<<<<<<< HEAD
-=======
              | t_pid()
              | t_receiver()
->>>>>>> cca3b9af
              | mlfe_typer:t_cell().  % a reference cell for a type.
 
 %%% ## MLFE AST Nodes
